import numpy as np
import logging
import time

from nose_parameterized import parameterized

import meam

from worker import Worker

np.random.seed(42)

import tests.testPotentials

from tests.testStructs import dimers, trimers, bulk_vac_ortho, \
    bulk_periodic_ortho, bulk_vac_rhombo, bulk_periodic_rhombo, extra

logging.basicConfig(filename='test_results.dat', level=logging.DEBUG)
# logging.disable(logging.CRITICAL)

DECIMAL = 14

N = 1

# Flags for what tests to run
energy_flag = True * 1
<<<<<<< HEAD
forces_flag = True * 0
=======
forces_flag = True * 1
>>>>>>> afa266e2

zero_pots_flag  = True * 0
const_pots_flag = True * 0
rand_pots_flag  = True * 1

meam_flag       = True * 1
phionly_flag    = True * 0
rhophi_flag     = True * 0
nophi_flag      = True * 0
rho_flag        = True * 0
norho_flag      = True * 0
norhophi_flag   = True * 0

dimers_flag     = True * 1
trimers_flag    = True * 1
bulk_flag       = True * 1

allstructs = {}

if dimers_flag:
    allstructs = {**allstructs, **dimers}
if trimers_flag:
    allstructs = {**allstructs, **trimers}
if bulk_flag:
    allstructs = {**allstructs, **bulk_vac_ortho, **bulk_periodic_ortho,
                  **bulk_vac_rhombo, **bulk_periodic_rhombo, **extra}

# allstructs = {'bulk_periodic_rhombo_mixed':bulk_periodic_rhombo[
#     'bulk_periodic_rhombo_mixed']}
# allstructs = {'aba':trimers['aba']}
allstructs = {'8_atom':extra['8_atoms']}

import lammpsTools
# lammpsTools.atoms_to_LAMMPS_file('data.poop_8atoms', allstructs['8_atom'])

# allstructs = {'read':lammpsTools.atoms_from_file('data.poop_8atoms', ['H',
#                                                                       'He'])}
################################################################################
# Helper functions

def loader_energy(group_name, calculated, lammps):
    """Assumes 'lammps' and 'calculated' are dictionaries where key:value =
    <struct name>:<list of calculations> where each entry in the list of
    calculations corresponds to a single potential."""

    load_tests = []
    for name in calculated.keys():

        np.set_printoptions(precision=16)

        logging.info("LAMMPS = {0}".format(lammps[name][0]))
        logging.info("WORKER = {0}".format(calculated[name]))
        test_name = group_name + '_' + name + '_energy'
        load_tests.append((test_name, calculated[name], lammps[name]))

    return load_tests


def loader_forces(group_name, calculated, lammps):
    """Assumes 'lammps' and 'calculated' are dictionaries where key:value =
    <struct name>:<list of calculations> where each entry in the list of
    calculations corresponds to a single potential."""

    load_tests = []
    for name in calculated.keys():
        test_name = group_name + '_' + name + '_forces'
        np.set_printoptions(precision=16)
        logging.info("LAMMPS = {0}".format(lammps[name][0]))
        logging.info("WORKER = {0}".format(calculated[name]))
        load_tests.append((test_name, calculated[name], lammps[name][0]))

    return load_tests


def get_lammps_results(pots, structs):
    """
    Builds dictionaries where dict[i]['ptype'][j] is the energy or force
    matrix of struct i using potential j for the given ptype, according to
    LAMMPS
    """

    lmp_energies = {}
    lmp_forces = {}

    for key in structs.keys():
        lmp_energies[key] = np.zeros(len(pots))
        lmp_forces[key] = []

    for pnum, lmp_p in enumerate(pots):

        for name in structs.keys():
            atoms = structs[name]

            lmp_p.compute_forces(atoms)

            results = lmp_p.get_lammps_results(atoms)
            lmp_energies[name][pnum] = results['energy'] / len(atoms)
            lmp_forces[name].append(results['forces'] / len(atoms))

            # TODO: LAMMPS runtimes are inflated due to ASE internal read/write
            # TODO: need to create shell script to get actual runtimes

    return lmp_energies, lmp_forces


def runner_energy(pots, structs):
    x_pvec, y_pvec, indices = meam.splines_to_pvec(pots[0].splines)

    wrk_energies = {}
    for name in structs.keys():
        atoms = structs[name]

        logging.info("COMPUTING - name = {0}".format(name))
        w = Worker(atoms, x_pvec, indices, pots[0].types)
        # TODO: to optimize, preserve workers for each struct
        wrk_energies[name] = w.compute_energies(y_pvec) / len(atoms)

    return wrk_energies


def runner_forces(pots, structs):
    x_pvec, y_pvec, indices = meam.splines_to_pvec(pots[0].splines)

    wrk_forces = {}
    for name in structs.keys():
        logging.info("WORKER: computing {0}".format(name))
        start = time.time()
        atoms = structs[name]

        w = Worker(atoms, x_pvec, indices, pots[0].types)
        w.compute_energies(y_pvec)
        wrk_forces[name] = w.compute_forces(y_pvec) / len(atoms)
        logging.info(" ...... {0} second(s)".format(time.time() - start))

    return wrk_forces


################################################################################

if zero_pots_flag:
    """Zero potentials"""
    p = tests.testPotentials.get_zero_potential()

    energies, forces = get_lammps_results([p], allstructs)

    if energy_flag:
        calc_energies = runner_energy([p], allstructs)


        @parameterized.expand(loader_energy('', calc_energies, energies))
        def test_zero_potential_energy(name, a, b):
            diff = np.abs(a - b)
            np.testing.assert_almost_equal(diff, 0.0, decimal=DECIMAL)

    if forces_flag:
        calc_forces = runner_forces([p], allstructs)


        @parameterized.expand(loader_forces('', calc_forces, forces))
        def test_zero_potential_forces(name, a, b):
            max_diff = np.max(np.abs(a - b))
            np.testing.assert_almost_equal(max_diff, 0.0, decimal=DECIMAL)
################################################################################
# TODO: const_pot test needs multiple potentials at once
if const_pots_flag:
    """Constant potentials"""

    p = tests.testPotentials.get_constant_potential()

    if meam_flag:
        """meam subtype"""
        energies, forces = get_lammps_results([p], allstructs)

        if energy_flag:
            calc_energies = runner_energy([p], allstructs)


            @parameterized.expand(loader_energy('', calc_energies, energies))
            def test_constant_potential_meam_energy(name, a, b):
                diff = np.abs(a - b)
                np.testing.assert_almost_equal(diff, 0.0, decimal=DECIMAL)

        if forces_flag:
            calc_forces = runner_forces([p], allstructs)


            @parameterized.expand(loader_forces('', calc_forces, forces))
            def test_constant_potential_meam_forces(name, a, b):
                max_diff = np.max(np.abs(a - b))
                np.testing.assert_almost_equal(max_diff, 0.0, decimal=DECIMAL)

    if phionly_flag:
        """phionly subtype"""
        energies, forces = get_lammps_results([p.phionly_subtype()], allstructs)

        if energy_flag:
            calc_energies = runner_energy([p.phionly_subtype()], allstructs)


            @parameterized.expand(loader_energy('', calc_energies, energies))
            def test_constant_potential_phionly_energy(name, a, b):
                diff = np.abs(a - b)
                np.testing.assert_almost_equal(diff, 0.0, decimal=DECIMAL)

        if forces_flag:
            calc_forces = runner_forces([p.phionly_subtype()], allstructs)


            @parameterized.expand(loader_forces('', calc_forces, forces))
            def test_constant_potential_phionly_forces(name, a, b):
                max_diff = np.max(np.abs(a - b))
                np.testing.assert_almost_equal(max_diff, 0.0, decimal=DECIMAL)

    if rhophi_flag:
        """rhophi subtype"""
        energies, forces = get_lammps_results([p.rhophi_subtype()], allstructs)

        if energy_flag:
            calc_energies = runner_energy([p.rhophi_subtype()], allstructs)


            @parameterized.expand(loader_energy('', calc_energies, energies))
            def test_constant_potential_rhophi_energy(name, a, b):
                diff = np.abs(a - b)
                np.testing.assert_almost_equal(diff, 0.0, decimal=DECIMAL)

        if forces_flag:
            calc_forces = runner_forces([p.rhophi_subtype()], allstructs)


            @parameterized.expand(loader_forces('', calc_forces, forces))
            def test_constant_potential_rhophi_forces(name, a, b):
                max_diff = np.max(np.abs(a - b))
                np.testing.assert_almost_equal(max_diff, 0.0, decimal=DECIMAL)

    if nophi_flag:
        """nophi subtype"""
        energies, forces = get_lammps_results([p.nophi_subtype()], allstructs)

        if energy_flag:
            calc_energies = runner_energy([p.nophi_subtype()], allstructs)


            @parameterized.expand(loader_energy('', calc_energies, energies))
            def test_constant_potential_nophi_energy(name, a, b):
                diff = np.abs(a - b)
                np.testing.assert_almost_equal(diff, 0.0, decimal=DECIMAL)

        if forces_flag:
            calc_forces = runner_forces([p.nophi_subtype()], allstructs)


            @parameterized.expand(loader_forces('', calc_forces, forces))
            def test_constant_potential_nophi_forces(name, a, b):
                max_diff = np.max(np.abs(a - b))
                np.testing.assert_almost_equal(max_diff, 0.0, decimal=DECIMAL)

    if rho_flag:
        """rho subtype"""
        energies, forces = get_lammps_results([p.rho_subtype()], allstructs)

        if energy_flag:
            calc_energies = runner_energy([p.rho_subtype()], allstructs)


            @parameterized.expand(loader_energy('', calc_energies, energies))
            def test_constant_potential_rho_energy(name, a, b):
                diff = np.abs(a - b)
                np.testing.assert_almost_equal(diff, 0.0, decimal=DECIMAL)

        if forces_flag:
            calc_forces = runner_forces([p.rho_subtype()], allstructs)


            @parameterized.expand(loader_forces('', calc_forces, forces))
            def test_constant_potential_rho_forces(name, a, b):
                max_diff = np.max(np.abs(a - b))
                np.testing.assert_almost_equal(max_diff, 0.0, decimal=DECIMAL)

    if norho_flag:
        """norho subtype"""
        energies, forces = get_lammps_results([p.norho_subtype()], allstructs)

        if energy_flag:
            calc_energies = runner_energy([p.norho_subtype()], allstructs)


            @parameterized.expand(loader_energy('', calc_energies, energies))
            def test_constant_potential_norho_energy(name, a, b):
                diff = np.abs(a - b)
                np.testing.assert_almost_equal(diff, 0.0, decimal=DECIMAL)

        if forces_flag:
            calc_forces = runner_forces([p.norho_subtype()], allstructs)


            @parameterized.expand(loader_forces('', calc_forces, forces))
            def test_constant_potential_norho_forces(name, a, b):
                max_diff = np.max(np.abs(a - b))
                np.testing.assert_almost_equal(max_diff, 0.0, decimal=DECIMAL)

    if norhophi_flag:
        """norhophi subtype"""
        energies, forces = get_lammps_results(
            [p.norhophi_subtype()], allstructs)

        if energy_flag:
            calc_energies = runner_energy([p.norhophi_subtype()], allstructs)


            @parameterized.expand(loader_energy('', calc_energies, energies))
            def test_constant_potential_norhophi_energy(name, a, b):
                diff = np.abs(a - b)
                np.testing.assert_almost_equal(diff, 0.0, decimal=DECIMAL)

        if forces_flag:
            calc_forces = runner_forces([p.norhophi_subtype()], allstructs)


            @parameterized.expand(loader_forces('', calc_forces, forces))
            def test_constant_potential_norhophi_forces(name, a, b):
                max_diff = np.max(np.abs(a - b))
                np.testing.assert_almost_equal(max_diff, 0.0, decimal=DECIMAL)
################################################################################

if rand_pots_flag:
    """Random potentials"""

    if meam_flag:
        """meam subtype"""
        p = tests.testPotentials.get_random_pots(N)['meams']
        # p[0].write_to_file("spline.poop.test")
        from meam import MEAM
        p[0] = MEAM.from_file('spline.poop.test')

        energies, forces = get_lammps_results(p, allstructs)

        if energy_flag:
            calc_energies = runner_energy(p, allstructs)


            @parameterized.expand(loader_energy('', calc_energies, energies))
            def test_random_potential_meam_energy(name, a, b):
                diff = np.abs(a - b)
                np.testing.assert_almost_equal(diff, 0.0, decimal=DECIMAL)

        if forces_flag:
            calc_forces = runner_forces(p, allstructs)


            @parameterized.expand(loader_forces('', calc_forces, forces))
            def test_random_potential_meam_forces(name, a, b):
                max_diff = np.max(np.abs(a - b))
                np.testing.assert_almost_equal(max_diff, 0.0, decimal=DECIMAL)

    if phionly_flag:
        """phionly subtype"""
        p = tests.testPotentials.get_random_pots(N)['phionlys']

        energies, forces = get_lammps_results(p, allstructs)

        if energy_flag:
            calc_energies = runner_energy(p, allstructs)


            @parameterized.expand(loader_energy('', calc_energies, energies))
            def test_random_potential_phionly_energy(name, a, b):
                diff = np.abs(a - b)
                np.testing.assert_almost_equal(diff, 0.0, decimal=DECIMAL)

        if forces_flag:
            calc_forces = runner_forces(p, allstructs)


            @parameterized.expand(loader_forces('', calc_forces, forces))
            def test_random_potential_phionly_forces(name, a, b):
                max_diff = np.max(np.abs(a - b))
                np.testing.assert_almost_equal(max_diff, 0.0, decimal=DECIMAL)

    if rhophi_flag:
        """rhophi subtype"""
        p = tests.testPotentials.get_random_pots(N)['rhophis']

        energies, forces = get_lammps_results(p, allstructs)

        if energy_flag:
            calc_energies = runner_energy(p, allstructs)


            @parameterized.expand(loader_energy('', calc_energies, energies))
            def test_random_potential_rhophi_energy(name, a, b):
                diff = np.abs(a - b)
                np.testing.assert_almost_equal(diff, 0.0, decimal=DECIMAL)

        if forces_flag:
            calc_forces = runner_forces(p, allstructs)


            @parameterized.expand(loader_forces('', calc_forces, forces))
            def test_random_potential_rhophi_forces(name, a, b):
                max_diff = np.max(np.abs(a - b))
                np.testing.assert_almost_equal(max_diff, 0.0, decimal=DECIMAL)

    if nophi_flag:
        """nophi subtype"""
        p = tests.testPotentials.get_random_pots(N)['nophis']

        energies, forces = get_lammps_results(p, allstructs)

        if energy_flag:
            calc_energies = runner_energy(p, allstructs)


            @parameterized.expand(loader_energy('', calc_energies, energies))
            def test_random_potential_nophi_energy(name, a, b):
                diff = np.abs(a - b)
                np.testing.assert_almost_equal(diff, 0.0, decimal=DECIMAL)

        if forces_flag:
            calc_forces = runner_forces(p, allstructs)


            @parameterized.expand(loader_forces('', calc_forces, forces))
            def test_random_potential_nophi_forces(name, a, b):
                max_diff = np.max(np.abs(a - b))
                np.testing.assert_almost_equal(max_diff, 0.0, decimal=DECIMAL)

    if rho_flag:
        """rho subtype"""
        p = tests.testPotentials.get_random_pots(N)['rhos']

        energies, forces = get_lammps_results(p, allstructs)

        if energy_flag:
            calc_energies = runner_energy(p, allstructs)


            @parameterized.expand(loader_energy('', calc_energies, energies))
            def test_random_potential_rho_energy(name, a, b):
                diff = np.abs(a - b)
                np.testing.assert_almost_equal(diff, 0.0, decimal=DECIMAL)

        if forces_flag:
            calc_forces = runner_forces(p, allstructs)


            @parameterized.expand(loader_forces('', calc_forces, forces))
            def test_random_potential_rho_forces(name, a, b):
                max_diff = np.max(np.abs(a - b))
                np.testing.assert_almost_equal(max_diff, 0.0, decimal=DECIMAL)

    if norho_flag:
        """norho subtype"""
        p = tests.testPotentials.get_random_pots(N)['norhos']

        energies, forces = get_lammps_results(p, allstructs)

        if energy_flag:
            calc_energies = runner_energy(p, allstructs)


            @parameterized.expand(loader_energy('', calc_energies, energies))
            def test_random_potential_norho_energy(name, a, b):
                diff = np.abs(a - b)
                np.testing.assert_almost_equal(diff, 0.0, decimal=DECIMAL)

        if forces_flag:
            calc_forces = runner_forces(p, allstructs)


            @parameterized.expand(loader_forces('', calc_forces, forces))
            def test_random_potential_norho_forces(name, a, b):
                max_diff = np.max(np.abs(a - b))
                np.testing.assert_almost_equal(max_diff, 0.0, decimal=DECIMAL)

    if norhophi_flag:
        """norhophi subtype"""
        p = tests.testPotentials.get_random_pots(N)['norhophis']

        p[0].write_to_file('spline.poop')

        energies, forces = get_lammps_results(p, allstructs)

        if energy_flag:
            calc_energies = runner_energy(p, allstructs)


            @parameterized.expand(loader_energy('', calc_energies, energies))
            def test_random_potential_norhophi_energy(name, a, b):
                diff = np.abs(a - b)
                np.testing.assert_almost_equal(diff, 0.0, decimal=DECIMAL)

        if forces_flag:
            calc_forces = runner_forces(p, allstructs)


            @parameterized.expand(loader_forces('', calc_forces, forces))
            def test_random_potential_norhophi_forces(name, a, b):
                max_diff = np.max(np.abs(a - b))
                np.testing.assert_almost_equal(max_diff, 0.0, decimal=DECIMAL)

################################################################################<|MERGE_RESOLUTION|>--- conflicted
+++ resolved
@@ -24,11 +24,7 @@
 
 # Flags for what tests to run
 energy_flag = True * 1
-<<<<<<< HEAD
 forces_flag = True * 0
-=======
-forces_flag = True * 1
->>>>>>> afa266e2
 
 zero_pots_flag  = True * 0
 const_pots_flag = True * 0
