--- conflicted
+++ resolved
@@ -1,2504 +1,1318 @@
-import sys
-sys.path.append('/home/jvita/scripts/s-meam/project/')
-sys.path.append('/home/jvita/scripts/s-meam/project/tests/')
-
-import os
-import glob
-import pickle
-import unittest
-import numpy as np
-
-from src.worker import Worker
-from src.database import Database
-from src.potential_templates import Template
-
-from tests.testStructs import dimers, trimers, bulk_vac_ortho, \
-            bulk_periodic_ortho, bulk_vac_rhombo, bulk_periodic_rhombo, extra
-
-points_per_spline = 7
-DECIMALS = 8
-
-<<<<<<< HEAD
-class DatabaseTests(unittest.TestCase):
-    pass
-=======
-# TODO: currently only tests FromExisting; NodeManager tests the other stuff
-
-# class DatabaseTests(unittest.TestCase):
->>>>>>> 2c8b5f5b
-#     @classmethod
-#     def setUpClass(cls):
-#         inner_cutoff = 2.1
-#         outer_cutoff = 5.5
-<<<<<<< HEAD
-# 
-=======
-#
->>>>>>> 2c8b5f5b
-#         cls.x_pvec = np.concatenate([
-#             np.tile(np.linspace(inner_cutoff, outer_cutoff, points_per_spline), 5),
-#             np.tile(np.linspace(-1, 1, points_per_spline), 2),
-#             np.tile(np.linspace(inner_cutoff, outer_cutoff, points_per_spline), 2),
-#             np.tile(np.linspace(-1, 1, points_per_spline), 3)]
-#         )
-<<<<<<< HEAD
-# 
-#         cls.x_indices = list(
-#             range(0, points_per_spline * 12, points_per_spline)
-#         )
-# 
-#         cls.types = ['H', 'He']
-# 
-#         cls.template = build_template()
-# 
-#         cls.db = Database(
-#             'db_delete.hdf5', cls.template.pvec_len, cls.types, cls.x_pvec,
-#             cls.x_indices, [inner_cutoff, outer_cutoff]
-#         )
-# 
-=======
-#
-#         cls.x_indices = list(
-#             range(0, points_per_spline * 12, points_per_spline)
-#         )
-#
-#         cls.types = ['H', 'He']
-#
-#         cls.template = build_template('full', inner_cutoff, outer_cutoff)
-#
-#         cls.db = Database(
-#             'db_delete.hdf5', 'w', cls.template.pvec_len, cls.types, cls.x_pvec,
-#             cls.x_indices, [inner_cutoff, outer_cutoff]
-#         )
-#
->>>>>>> 2c8b5f5b
-#         cls.db.add_structure('aa', dimers['aa'], overwrite=True)
-#         cls.db.add_structure('ab', dimers['ab'], overwrite=True)
-#         cls.db.add_structure('aaa', trimers['aaa'], overwrite=True)
-#         cls.db.add_structure('aba', trimers['aba'], overwrite=True)
-#         cls.db.add_structure('bbb', trimers['bbb'], overwrite=True)
-<<<<<<< HEAD
-# 
-=======
-#
->>>>>>> 2c8b5f5b
-#         cls.db.add_structure(
-#             'bulk_vac_ortho_type1', bulk_vac_ortho['bulk_vac_ortho_type1'],
-#             overwrite=True
-#         )
-<<<<<<< HEAD
-# 
-=======
-#
->>>>>>> 2c8b5f5b
-#         cls.db.add_structure(
-#             'bulk_vac_ortho_type2', bulk_vac_ortho['bulk_vac_ortho_type2'],
-#             overwrite=True
-#         )
-<<<<<<< HEAD
-# 
-=======
-#
->>>>>>> 2c8b5f5b
-#         cls.db.add_structure(
-#             'bulk_vac_ortho_mixed', bulk_vac_ortho['bulk_vac_ortho_mixed'],
-#             overwrite=True
-#         )
-<<<<<<< HEAD
-# 
-=======
-#
->>>>>>> 2c8b5f5b
-#         cls.db.add_structure(
-#             'bulk_periodic_ortho_type1',
-#             bulk_periodic_ortho['bulk_periodic_ortho_type1'],
-#             overwrite=True
-#         )
-<<<<<<< HEAD
-# 
-=======
-#
->>>>>>> 2c8b5f5b
-#         cls.db.add_structure(
-#             'bulk_periodic_ortho_type2',
-#             bulk_periodic_ortho['bulk_periodic_ortho_type2'],
-#             overwrite=True
-#         )
-<<<<<<< HEAD
-# 
-=======
-#
->>>>>>> 2c8b5f5b
-#         cls.db.add_structure(
-#             'bulk_periodic_ortho_mixed',
-#             bulk_periodic_ortho['bulk_periodic_ortho_mixed'],
-#             overwrite=True
-#         )
-<<<<<<< HEAD
-# 
-=======
-#
->>>>>>> 2c8b5f5b
-#         cls.db.add_structure(
-#             'bulk_vac_rhombo_type1', bulk_vac_rhombo['bulk_vac_rhombo_type1'],
-#             overwrite=True
-#         )
-<<<<<<< HEAD
-# 
-=======
-#
->>>>>>> 2c8b5f5b
-#         cls.db.add_structure(
-#             'bulk_vac_rhombo_type2', bulk_vac_rhombo['bulk_vac_rhombo_type2'],
-#             overwrite=True
-#         )
-<<<<<<< HEAD
-# 
-=======
-#
->>>>>>> 2c8b5f5b
-#         cls.db.add_structure(
-#             'bulk_vac_rhombo_mixed', bulk_vac_rhombo['bulk_vac_rhombo_mixed'],
-#             overwrite=True
-#         )
-<<<<<<< HEAD
-# 
-=======
-#
->>>>>>> 2c8b5f5b
-#         cls.db.add_structure(
-#             'bulk_periodic_rhombo_type1',
-#             bulk_periodic_rhombo['bulk_periodic_rhombo_type1'],
-#             overwrite=True
-#         )
-<<<<<<< HEAD
-# 
-=======
-#
->>>>>>> 2c8b5f5b
-#         cls.db.add_structure(
-#             'bulk_periodic_rhombo_type2',
-#             bulk_periodic_rhombo['bulk_periodic_rhombo_type2'],
-#             overwrite=True
-#         )
-<<<<<<< HEAD
-# 
-=======
-#
->>>>>>> 2c8b5f5b
-#         cls.db.add_structure(
-#             'bulk_periodic_rhombo_mixed',
-#             bulk_periodic_rhombo['bulk_periodic_rhombo_mixed'],
-#             overwrite=True
-#         )
-<<<<<<< HEAD
-# 
-#         cls.pvec = np.ones((1, cls.template.pvec_len))
-# 
-#         # cls.pot = tests.testPotentials.get_random_pots(1)['meams']
-#         # _, cls.pvec, _ = src.meam.splines_to_pvec(cls.pot[0].splines)
-# 
-#     def test_energy_dimer_aa(self):
-#         db_eng, _ = self.db.compute_energy(
-#             'aa', self.pvec, self.template.u_ranges
-#         )
-# 
-#         worker = Worker(dimers['aa'], self.x_pvec, self.x_indices, self.types)
-# 
-#         wk_eng, _ = worker.compute_energy(self.pvec, self.template.u_ranges)
-# 
-#         np.testing.assert_almost_equal(wk_eng, db_eng, decimal=DECIMALS)
-# 
-#     def test_forces_dimer_aa(self):
-#         db_fcs = self.db.compute_forces('aa', self.pvec, self.template.u_ranges)
-# 
-#         worker = Worker(dimers['aa'], self.x_pvec, self.x_indices, self.types)
-# 
-#         wk_fcs = worker.compute_forces(self.pvec, self.template.u_ranges)
-# 
-#         np.testing.assert_almost_equal(wk_fcs, db_fcs, decimal=DECIMALS)
-# 
-#     def test_energy_grad_dimer_aa(self):
-#         db_grad = self.db.compute_energy_grad(
-#             'aa', self.pvec, self.template.u_ranges
-#         )
-# 
-#         worker = Worker(dimers['aa'], self.x_pvec, self.x_indices, self.types)
-# 
-#         wk_grad = worker.energy_gradient_wrt_pvec(
-#             self.pvec, self.template.u_ranges
-#         )
-# 
-#         np.testing.assert_almost_equal(wk_grad, db_grad, decimal=DECIMALS)
-# 
-#     def test_forces_grad_dimer_aa(self):
-#         db_grad = self.db.compute_forces_grad(
-#             'aa', self.pvec, self.template.u_ranges
-#         )
-# 
-#         worker = Worker(dimers['aa'], self.x_pvec, self.x_indices, self.types)
-# 
-#         wk_grad = worker.forces_gradient_wrt_pvec(
-#             self.pvec, self.template.u_ranges
-#         )
-# 
-#         np.testing.assert_almost_equal(wk_grad, db_grad, decimal=DECIMALS)
-# 
-#     def test_energy_dimer_ab(self):
-#         db_eng, _ = self.db.compute_energy(
-#             'ab', self.pvec, self.template.u_ranges
-#         )
-# 
-#         worker = Worker(dimers['ab'], self.x_pvec, self.x_indices, self.types)
-# 
-#         wk_eng, _ = worker.compute_energy(
-#             self.pvec, self.template.u_ranges
-#         )
-# 
-#         np.testing.assert_almost_equal(wk_eng, db_eng, decimal=DECIMALS)
-# 
-#     def test_forces_dimer_ab(self):
-#         db_fcs = self.db.compute_forces('ab', self.pvec, self.template.u_ranges)
-# 
-#         worker = Worker(dimers['ab'], self.x_pvec, self.x_indices, self.types)
-# 
-#         wk_fcs = worker.compute_forces(
-#             self.pvec, self.template.u_ranges
-#         )
-# 
-#         np.testing.assert_almost_equal(wk_fcs, db_fcs, decimal=DECIMALS)
-# 
-#     def test_energy_grad_dimer_ab(self):
-#         db_grad = self.db.compute_energy_grad(
-#             'ab', self.pvec, self.template.u_ranges
-#         )
-# 
-#         worker = Worker(dimers['ab'], self.x_pvec, self.x_indices, self.types)
-# 
-#         wk_grad = worker.energy_gradient_wrt_pvec(
-#             self.pvec, self.template.u_ranges
-#         )
-# 
-#         np.testing.assert_almost_equal(wk_grad, db_grad, decimal=DECIMALS)
-# 
-#     def test_forces_grad_dimer_ab(self):
-#         db_grad = self.db.compute_forces_grad(
-#             'ab', self.pvec, self.template.u_ranges
-#         )
-# 
-#         worker = Worker(dimers['ab'], self.x_pvec, self.x_indices, self.types)
-# 
-#         wk_grad = worker.forces_gradient_wrt_pvec(
-#             self.pvec, self.template.u_ranges
-#         )
-# 
-#         np.testing.assert_almost_equal(wk_grad, db_grad, decimal=DECIMALS)
-# 
-#     def test_energy_trimer_aaa(self):
-#         db_eng, _ = self.db.compute_energy(
-#             'aaa', self.pvec, self.template.u_ranges
-#         )
-# 
-#         worker = Worker(trimers['aaa'], self.x_pvec, self.x_indices, self.types)
-# 
-#         wk_eng, _ = worker.compute_energy(
-#             self.pvec, self.template.u_ranges
-#         )
-# 
-#         np.testing.assert_almost_equal(wk_eng, db_eng, decimal=DECIMALS)
-# 
-#     def test_forces_trimer_aaa(self):
-#         db_fcs = self.db.compute_forces('aaa', self.pvec, self.template.u_ranges)
-# 
-#         worker = Worker(trimers['aaa'], self.x_pvec, self.x_indices, self.types)
-# 
-#         wk_fcs = worker.compute_forces(
-#             self.pvec, self.template.u_ranges
-#         )
-# 
-#         np.testing.assert_almost_equal(wk_fcs, db_fcs, decimal=DECIMALS)
-# 
-#     def test_energy_grad_trimer_aaa(self):
-#         db_grad = self.db.compute_energy_grad(
-#             'aaa', self.pvec, self.template.u_ranges
-#         )
-# 
-#         worker = Worker(trimers['aaa'], self.x_pvec, self.x_indices, self.types)
-# 
-#         wk_grad = worker.energy_gradient_wrt_pvec(
-#             self.pvec, self.template.u_ranges
-#         )
-# 
-#         np.testing.assert_almost_equal(wk_grad, db_grad, decimal=DECIMALS)
-# 
-#     def test_forces_grad_trimer_aaa(self):
-#         db_grad = self.db.compute_forces_grad(
-#             'aaa', self.pvec, self.template.u_ranges
-#         )
-# 
-#         worker = Worker(trimers['aaa'], self.x_pvec, self.x_indices, self.types)
-# 
-#         wk_grad = worker.forces_gradient_wrt_pvec(
-#             self.pvec, self.template.u_ranges
-#         )
-# 
-#         np.testing.assert_almost_equal(wk_grad, db_grad, decimal=DECIMALS)
-# 
-#     def test_energy_trimer_aba(self):
-#         db_eng, _ = self.db.compute_energy(
-#             'aba', self.pvec, self.template.u_ranges
-#         )
-# 
-#         worker = Worker(trimers['aba'], self.x_pvec, self.x_indices, self.types)
-# 
-#         wk_eng, _ = worker.compute_energy(
-#             self.pvec, self.template.u_ranges
-#         )
-# 
-#         np.testing.assert_almost_equal(wk_eng, db_eng, decimal=DECIMALS)
-# 
-#     def test_forces_trimer_aba(self):
-#         db_fcs = self.db.compute_forces('aba', self.pvec, self.template.u_ranges)
-# 
-#         worker = Worker(trimers['aba'], self.x_pvec, self.x_indices, self.types)
-# 
-#         wk_fcs = worker.compute_forces(
-#             self.pvec, self.template.u_ranges
-#         )
-# 
-#         np.testing.assert_almost_equal(wk_fcs, db_fcs, decimal=DECIMALS)
-# 
-#     def test_energy_grad_trimer_aba(self):
-#         db_grad = self.db.compute_energy_grad(
-#             'aba', self.pvec, self.template.u_ranges
-#         )
-# 
-#         worker = Worker(trimers['aba'], self.x_pvec, self.x_indices, self.types)
-# 
-#         wk_grad = worker.energy_gradient_wrt_pvec(
-#             self.pvec, self.template.u_ranges
-#         )
-# 
-#         np.testing.assert_almost_equal(wk_grad, db_grad, decimal=DECIMALS)
-# 
-#     def test_forces_grad_trimer_aba(self):
-#         db_grad = self.db.compute_forces_grad(
-#             'aba', self.pvec, self.template.u_ranges
-#         )
-# 
-#         worker = Worker(trimers['aba'], self.x_pvec, self.x_indices, self.types)
-# 
-#         wk_grad = worker.forces_gradient_wrt_pvec(
-#             self.pvec, self.template.u_ranges
-#         )
-# 
-#         np.testing.assert_almost_equal(wk_grad, db_grad, decimal=DECIMALS)
-# 
-#     def test_energy_trimer_bbb(self):
-#         db_eng, _ = self.db.compute_energy(
-#             'bbb', self.pvec, self.template.u_ranges
-#         )
-# 
-#         worker = Worker(trimers['bbb'], self.x_pvec, self.x_indices, self.types)
-# 
-#         wk_eng, _ = worker.compute_energy(
-#             self.pvec, self.template.u_ranges
-#         )
-# 
-#         np.testing.assert_almost_equal(wk_eng, db_eng, decimal=DECIMALS)
-# 
-#     def test_forces_trimer_bbb(self):
-#         db_fcs = self.db.compute_forces('bbb', self.pvec, self.template.u_ranges)
-# 
-#         worker = Worker(trimers['bbb'], self.x_pvec, self.x_indices, self.types)
-# 
-#         wk_fcs = worker.compute_forces(
-#             self.pvec, self.template.u_ranges
-#         )
-# 
-#         np.testing.assert_almost_equal(wk_fcs, db_fcs, decimal=DECIMALS)
-# 
-#     def test_energy_grad_trimer_bbb(self):
-#         db_grad = self.db.compute_energy_grad(
-#             'bbb', self.pvec, self.template.u_ranges
-#         )
-# 
-#         worker = Worker(trimers['bbb'], self.x_pvec, self.x_indices, self.types)
-# 
-#         wk_grad = worker.energy_gradient_wrt_pvec(
-#             self.pvec, self.template.u_ranges
-#         )
-# 
-#         np.testing.assert_almost_equal(wk_grad, db_grad, decimal=DECIMALS)
-# 
-#     def test_forces_grad_trimer_bbb(self):
-#         db_grad = self.db.compute_forces_grad(
-#             'bbb', self.pvec, self.template.u_ranges
-#         )
-# 
-#         worker = Worker(trimers['bbb'], self.x_pvec, self.x_indices, self.types)
-# 
-#         wk_grad = worker.forces_gradient_wrt_pvec(
-#             self.pvec, self.template.u_ranges
-#         )
-# 
-#         np.testing.assert_almost_equal(wk_grad, db_grad, decimal=DECIMALS)
-# 
-#     def test_energy_bvo_t1(self):
-#         db_eng, _ = self.db.compute_energy(
-#             'bulk_vac_ortho_type1', self.pvec, self.template.u_ranges
-#         )
-# 
-#         worker = Worker(
-#             bulk_vac_ortho['bulk_vac_ortho_type1'], self.x_pvec, self.x_indices,
-#             self.types
-#         )
-# 
-#         wk_eng, _ = worker.compute_energy(
-#             self.pvec, self.template.u_ranges
-#         )
-# 
-#         np.testing.assert_almost_equal(wk_eng, db_eng, decimal=DECIMALS)
-# 
-#     def test_forces_bvo_t1(self):
-#         db_fcs = self.db.compute_forces(
-#             'bulk_vac_ortho_type1', self.pvec, self.template.u_ranges
-#         )
-# 
-#         worker = Worker(
-#             bulk_vac_ortho['bulk_vac_ortho_type1'], self.x_pvec, self.x_indices,
-#             self.types
-#         )
-# 
-#         wk_fcs = worker.compute_forces(
-#             self.pvec, self.template.u_ranges
-#         )
-# 
-#         np.testing.assert_almost_equal(wk_fcs, db_fcs, decimal=DECIMALS)
-# 
-#     def test_energy_grad_bvo_t1(self):
-#         db_grad = self.db.compute_energy_grad(
-#             'bulk_vac_ortho_type1', self.pvec, self.template.u_ranges
-#         )
-# 
-#         worker = Worker(
-#             bulk_vac_ortho['bulk_vac_ortho_type1'], self.x_pvec, self.x_indices,
-#             self.types
-#         )
-# 
-#         wk_grad = worker.energy_gradient_wrt_pvec(
-#             self.pvec, self.template.u_ranges
-#         )
-# 
-#         np.testing.assert_almost_equal(wk_grad, db_grad, decimal=DECIMALS)
-# 
-#     def test_forces_grad_bvo_t1(self):
-#         db_grad = self.db.compute_forces_grad(
-#             'bulk_vac_ortho_type1', self.pvec, self.template.u_ranges
-#         )
-# 
-#         worker = Worker(
-#             bulk_vac_ortho['bulk_vac_ortho_type1'], self.x_pvec, self.x_indices,
-#             self.types
-#         )
-# 
-#         wk_grad = worker.forces_gradient_wrt_pvec(
-#             self.pvec, self.template.u_ranges
-#         )
-# 
-#         np.testing.assert_almost_equal(wk_grad, db_grad, decimal=DECIMALS)
-# 
-#     def test_energy_bvo_t2(self):
-#         db_eng, _ = self.db.compute_energy(
-#             'bulk_vac_ortho_type2', self.pvec, self.template.u_ranges
-#         )
-# 
-#         worker = Worker(
-#             bulk_vac_ortho['bulk_vac_ortho_type2'], self.x_pvec, self.x_indices,
-#             self.types
-#         )
-# 
-#         wk_eng, _ = worker.compute_energy(
-#             self.pvec, self.template.u_ranges
-#         )
-# 
-#         np.testing.assert_almost_equal(wk_eng, db_eng, decimal=DECIMALS)
-# 
-#     def test_forces_bvo_t2(self):
-#         db_fcs = self.db.compute_forces(
-#             'bulk_vac_ortho_type2', self.pvec, self.template.u_ranges
-#         )
-# 
-#         worker = Worker(
-#             bulk_vac_ortho['bulk_vac_ortho_type2'], self.x_pvec, self.x_indices,
-#             self.types
-#         )
-# 
-#         wk_fcs = worker.compute_forces(
-#             self.pvec, self.template.u_ranges
-#         )
-# 
-#         np.testing.assert_almost_equal(wk_fcs, db_fcs, decimal=DECIMALS)
-# 
-#     def test_energy_grad_bvo_t2(self):
-#         db_grad = self.db.compute_energy_grad(
-#             'bulk_vac_ortho_type2', self.pvec, self.template.u_ranges
-#         )
-# 
-#         worker = Worker(
-#             bulk_vac_ortho['bulk_vac_ortho_type2'], self.x_pvec, self.x_indices,
-#             self.types
-#         )
-# 
-#         wk_grad = worker.energy_gradient_wrt_pvec(
-#             self.pvec, self.template.u_ranges
-#         )
-# 
-#         np.testing.assert_almost_equal(wk_grad, db_grad, decimal=DECIMALS)
-# 
-#     def test_forces_grad_bvo_t2(self):
-#         db_grad = self.db.compute_forces_grad(
-#             'bulk_vac_ortho_type2', self.pvec, self.template.u_ranges
-#         )
-# 
-#         worker = Worker(
-#             bulk_vac_ortho['bulk_vac_ortho_type2'], self.x_pvec, self.x_indices,
-#             self.types
-#         )
-# 
-#         wk_grad = worker.forces_gradient_wrt_pvec(
-#             self.pvec, self.template.u_ranges
-#         )
-# 
-#         np.testing.assert_almost_equal(wk_grad, db_grad, decimal=DECIMALS)
-# 
-#     def test_energy_bvo_mx(self):
-#         db_eng, _ = self.db.compute_energy(
-#             'bulk_vac_ortho_mixed', self.pvec, self.template.u_ranges
-#         )
-# 
-#         worker = Worker(
-#             bulk_vac_ortho['bulk_vac_ortho_mixed'], self.x_pvec, self.x_indices,
-#             self.types
-#         )
-# 
-#         wk_eng, _ = worker.compute_energy(
-#             self.pvec, self.template.u_ranges
-#         )
-# 
-#         np.testing.assert_almost_equal(wk_eng, db_eng, decimal=DECIMALS)
-# 
-#     def test_forces_bvo_mx(self):
-#         db_fcs = self.db.compute_forces(
-#             'bulk_vac_ortho_mixed', self.pvec, self.template.u_ranges
-#         )
-# 
-#         worker = Worker(
-#             bulk_vac_ortho['bulk_vac_ortho_mixed'], self.x_pvec, self.x_indices,
-#             self.types
-#         )
-# 
-#         wk_fcs = worker.compute_forces(
-#             self.pvec, self.template.u_ranges
-#         )
-# 
-#         np.testing.assert_almost_equal(wk_fcs, db_fcs, decimal=DECIMALS)
-# 
-#     def test_energy_grad_bvo_mx(self):
-#         db_grad = self.db.compute_energy_grad(
-#             'bulk_vac_ortho_mixed', self.pvec, self.template.u_ranges
-#         )
-# 
-#         worker = Worker(
-#             bulk_vac_ortho['bulk_vac_ortho_mixed'], self.x_pvec, self.x_indices,
-#             self.types
-#         )
-# 
-#         wk_grad = worker.energy_gradient_wrt_pvec(
-#             self.pvec, self.template.u_ranges
-#         )
-# 
-#         np.testing.assert_almost_equal(wk_grad, db_grad, decimal=DECIMALS)
-# 
-#     def test_forces_grad_bvo_mx(self):
-#         db_grad = self.db.compute_forces_grad(
-#             'bulk_vac_ortho_mixed', self.pvec, self.template.u_ranges
-#         )
-# 
-#         worker = Worker(
-#             bulk_vac_ortho['bulk_vac_ortho_mixed'], self.x_pvec, self.x_indices,
-#             self.types
-#         )
-# 
-#         wk_grad = worker.forces_gradient_wrt_pvec(
-#             self.pvec, self.template.u_ranges
-#         )
-# 
-#         np.testing.assert_almost_equal(wk_grad, db_grad, decimal=DECIMALS)
-# 
-#     def test_energy_bpo_t1(self):
-#         db_eng, _ = self.db.compute_energy(
-#             'bulk_periodic_ortho_type1', self.pvec, self.template.u_ranges
-#         )
-# 
-#         worker = Worker(
-#             bulk_periodic_ortho['bulk_periodic_ortho_type1'], self.x_pvec,
-#             self.x_indices, self.types
-#         )
-# 
-#         wk_eng, _ = worker.compute_energy(
-#             self.pvec, self.template.u_ranges
-#         )
-# 
-#         np.testing.assert_almost_equal(wk_eng, db_eng, decimal=DECIMALS)
-# 
-#     def test_forces_bpo_t1(self):
-#         db_fcs = self.db.compute_forces(
-#             'bulk_periodic_ortho_type1', self.pvec, self.template.u_ranges
-#         )
-# 
-#         worker = Worker(
-#             bulk_periodic_ortho['bulk_periodic_ortho_type1'], self.x_pvec,
-#             self.x_indices, self.types
-#         )
-# 
-#         wk_fcs = worker.compute_forces(
-#             self.pvec, self.template.u_ranges
-#         )
-# 
-#         np.testing.assert_almost_equal(wk_fcs, db_fcs, decimal=DECIMALS)
-# 
-#     def test_energy_grad_bpo_t1(self):
-#         db_grad = self.db.compute_energy_grad(
-#             'bulk_periodic_ortho_type1', self.pvec, self.template.u_ranges
-#         )
-# 
-#         worker = Worker(
-#             bulk_periodic_ortho['bulk_periodic_ortho_type1'], self.x_pvec,
-#             self.x_indices, self.types
-#         )
-# 
-#         wk_grad = worker.energy_gradient_wrt_pvec(
-#             self.pvec, self.template.u_ranges
-#         )
-# 
-#         np.testing.assert_almost_equal(wk_grad, db_grad, decimal=DECIMALS)
-# 
-#     def test_forces_grad_bpo_t1(self):
-#         db_grad = self.db.compute_forces_grad(
-#             'bulk_periodic_ortho_type1', self.pvec, self.template.u_ranges
-#         )
-# 
-#         worker = Worker(
-#             bulk_periodic_ortho['bulk_periodic_ortho_type1'], self.x_pvec,
-#             self.x_indices, self.types
-#         )
-# 
-#         wk_grad = worker.forces_gradient_wrt_pvec(
-#             self.pvec, self.template.u_ranges
-#         )
-# 
-#         np.testing.assert_almost_equal(wk_grad, db_grad, decimal=DECIMALS)
-# 
-#     def test_energy_bpo_t2(self):
-#         db_eng, _ = self.db.compute_energy(
-#             'bulk_periodic_ortho_type2', self.pvec, self.template.u_ranges
-#         )
-# 
-#         worker = Worker(
-#             bulk_periodic_ortho['bulk_periodic_ortho_type2'], self.x_pvec,
-#             self.x_indices, self.types
-#         )
-# 
-#         wk_eng, _ = worker.compute_energy(
-#             self.pvec, self.template.u_ranges
-#         )
-# 
-#         np.testing.assert_almost_equal(wk_eng, db_eng, decimal=DECIMALS)
-# 
-#     def test_forces_bpo_t2(self):
-#         db_fcs = self.db.compute_forces(
-#             'bulk_periodic_ortho_type2', self.pvec, self.template.u_ranges
-#         )
-# 
-#         worker = Worker(
-#             bulk_periodic_ortho['bulk_periodic_ortho_type2'], self.x_pvec,
-#             self.x_indices, self.types
-#         )
-# 
-#         wk_fcs = worker.compute_forces(
-#             self.pvec, self.template.u_ranges
-#         )
-# 
-#         np.testing.assert_almost_equal(wk_fcs, db_fcs, decimal=DECIMALS)
-# 
-#     def test_energy_grad_bpo_t2(self):
-#         db_grad = self.db.compute_energy_grad(
-#             'bulk_periodic_ortho_type2', self.pvec, self.template.u_ranges
-#         )
-# 
-#         worker = Worker(
-#             bulk_periodic_ortho['bulk_periodic_ortho_type2'], self.x_pvec,
-#             self.x_indices, self.types
-#         )
-# 
-#         wk_grad = worker.energy_gradient_wrt_pvec(
-#             self.pvec, self.template.u_ranges
-#         )
-# 
-#         np.testing.assert_almost_equal(wk_grad, db_grad, decimal=DECIMALS)
-# 
-#     def test_forces_grad_bpo_t2(self):
-#         db_grad = self.db.compute_forces_grad(
-#             'bulk_periodic_ortho_type2', self.pvec, self.template.u_ranges
-#         )
-# 
-#         worker = Worker(
-#             bulk_periodic_ortho['bulk_periodic_ortho_type2'], self.x_pvec,
-#             self.x_indices, self.types
-#         )
-# 
-#         wk_grad = worker.forces_gradient_wrt_pvec(
-#             self.pvec, self.template.u_ranges
-#         )
-# 
-#         np.testing.assert_almost_equal(wk_grad, db_grad, decimal=DECIMALS)
-# 
-#     def test_energy_bpo_mx(self):
-#         db_eng, _ = self.db.compute_energy(
-#             'bulk_periodic_ortho_mixed', self.pvec, self.template.u_ranges
-#         )
-# 
-#         worker = Worker(
-#             bulk_periodic_ortho['bulk_periodic_ortho_mixed'], self.x_pvec,
-#             self.x_indices, self.types
-#         )
-# 
-#         wk_eng, _ = worker.compute_energy(
-#             self.pvec, self.template.u_ranges
-#         )
-# 
-#         np.testing.assert_almost_equal(wk_eng, db_eng, decimal=DECIMALS)
-# 
-#     def test_forces_bpo_mx(self):
-#         db_fcs = self.db.compute_forces(
-#             'bulk_periodic_ortho_mixed', self.pvec, self.template.u_ranges
-#         )
-# 
-#         worker = Worker(
-#             bulk_periodic_ortho['bulk_periodic_ortho_mixed'], self.x_pvec,
-#             self.x_indices, self.types
-#         )
-# 
-#         wk_fcs = worker.compute_forces(
-#             self.pvec, self.template.u_ranges
-#         )
-# 
-#         np.testing.assert_almost_equal(wk_fcs, db_fcs, decimal=DECIMALS)
-# 
-#     def test_energy_grad_bpo_mx(self):
-#         db_grad = self.db.compute_energy_grad(
-#             'bulk_periodic_ortho_mixed', self.pvec, self.template.u_ranges
-#         )
-# 
-#         worker = Worker(
-#             bulk_periodic_ortho['bulk_periodic_ortho_mixed'], self.x_pvec,
-#             self.x_indices, self.types
-#         )
-# 
-#         wk_grad = worker.energy_gradient_wrt_pvec(
-#             self.pvec, self.template.u_ranges
-#         )
-# 
-#         np.testing.assert_almost_equal(wk_grad, db_grad, decimal=DECIMALS)
-# 
-#     def test_forces_grad_bpo_mx(self):
-#         db_grad = self.db.compute_forces_grad(
-#             'bulk_periodic_ortho_mixed', self.pvec, self.template.u_ranges
-#         )
-# 
-#         worker = Worker(
-#             bulk_periodic_ortho['bulk_periodic_ortho_mixed'], self.x_pvec,
-#             self.x_indices, self.types
-#         )
-# 
-#         wk_grad = worker.forces_gradient_wrt_pvec(
-#             self.pvec, self.template.u_ranges
-#         )
-# 
-#         np.testing.assert_almost_equal(wk_grad, db_grad, decimal=DECIMALS)
-# 
-#     def test_energy_bvr_t1(self):
-#         db_eng, _ = self.db.compute_energy(
-#             'bulk_vac_rhombo_type1', self.pvec, self.template.u_ranges
-#         )
-# 
-#         worker = Worker(
-#             bulk_vac_rhombo['bulk_vac_rhombo_type1'], self.x_pvec, self.x_indices,
-#             self.types
-#         )
-# 
-#         wk_eng, _ = worker.compute_energy(
-#             self.pvec, self.template.u_ranges
-#         )
-# 
-#         np.testing.assert_almost_equal(wk_eng, db_eng, decimal=DECIMALS)
-# 
-#     def test_forces_bvr_t1(self):
-#         db_fcs = self.db.compute_forces(
-#             'bulk_vac_rhombo_type1', self.pvec, self.template.u_ranges
-#         )
-# 
-#         worker = Worker(
-#             bulk_vac_rhombo['bulk_vac_rhombo_type1'], self.x_pvec, self.x_indices,
-#             self.types
-#         )
-# 
-#         wk_fcs = worker.compute_forces(
-#             self.pvec, self.template.u_ranges
-#         )
-# 
-#         np.testing.assert_almost_equal(wk_fcs, db_fcs, decimal=DECIMALS)
-# 
-#     def test_energy_grad_bvr_t1(self):
-#         db_grad = self.db.compute_energy_grad(
-#             'bulk_vac_rhombo_type1', self.pvec, self.template.u_ranges
-#         )
-# 
-#         worker = Worker(
-#             bulk_vac_rhombo['bulk_vac_rhombo_type1'], self.x_pvec, self.x_indices,
-#             self.types
-#         )
-# 
-#         wk_grad = worker.energy_gradient_wrt_pvec(
-#             self.pvec, self.template.u_ranges
-#         )
-# 
-#         np.testing.assert_almost_equal(wk_grad, db_grad, decimal=DECIMALS)
-# 
-#     def test_forces_grad_bvr_t1(self):
-#         db_grad = self.db.compute_forces_grad(
-#             'bulk_vac_rhombo_type1', self.pvec, self.template.u_ranges
-#         )
-# 
-#         worker = Worker(
-#             bulk_vac_rhombo['bulk_vac_rhombo_type1'], self.x_pvec, self.x_indices,
-#             self.types
-#         )
-# 
-#         wk_grad = worker.forces_gradient_wrt_pvec(
-#             self.pvec, self.template.u_ranges
-#         )
-# 
-#         np.testing.assert_almost_equal(wk_grad, db_grad, decimal=DECIMALS)
-# 
-#     def test_energy_bvr_t2(self):
-#         db_eng, _ = self.db.compute_energy(
-#             'bulk_vac_rhombo_type2', self.pvec, self.template.u_ranges
-#         )
-# 
-#         worker = Worker(
-#             bulk_vac_rhombo['bulk_vac_rhombo_type2'], self.x_pvec, self.x_indices,
-#             self.types
-#         )
-# 
-#         wk_eng, _ = worker.compute_energy(
-#             self.pvec, self.template.u_ranges
-#         )
-# 
-#         np.testing.assert_almost_equal(wk_eng, db_eng, decimal=DECIMALS)
-# 
-#     def test_forces_bvr_t2(self):
-#         db_fcs = self.db.compute_forces(
-#             'bulk_vac_rhombo_type2', self.pvec, self.template.u_ranges
-#         )
-# 
-#         worker = Worker(
-#             bulk_vac_rhombo['bulk_vac_rhombo_type2'], self.x_pvec, self.x_indices,
-#             self.types
-#         )
-# 
-#         wk_fcs = worker.compute_forces(
-#             self.pvec, self.template.u_ranges
-#         )
-# 
-#         np.testing.assert_almost_equal(wk_fcs, db_fcs, decimal=DECIMALS)
-# 
-#     def test_energy_grad_bvr_t2(self):
-#         db_grad = self.db.compute_energy_grad(
-#             'bulk_vac_rhombo_type2', self.pvec, self.template.u_ranges
-#         )
-# 
-#         worker = Worker(
-#             bulk_vac_rhombo['bulk_vac_rhombo_type2'], self.x_pvec, self.x_indices,
-#             self.types
-#         )
-# 
-#         wk_grad = worker.energy_gradient_wrt_pvec(
-#             self.pvec, self.template.u_ranges
-#         )
-# 
-#         np.testing.assert_almost_equal(wk_grad, db_grad, decimal=DECIMALS)
-# 
-#     def test_forces_grad_bvr_t2(self):
-#         db_grad = self.db.compute_forces_grad(
-#             'bulk_vac_rhombo_type2', self.pvec, self.template.u_ranges
-#         )
-# 
-#         worker = Worker(
-#             bulk_vac_rhombo['bulk_vac_rhombo_type2'], self.x_pvec, self.x_indices,
-#             self.types
-#         )
-# 
-#         wk_grad = worker.forces_gradient_wrt_pvec(
-#             self.pvec, self.template.u_ranges
-#         )
-# 
-#         np.testing.assert_almost_equal(wk_grad, db_grad, decimal=DECIMALS)
-# 
-#     def test_energy_bvr_mx(self):
-#         db_eng, _ = self.db.compute_energy(
-#             'bulk_vac_rhombo_mixed', self.pvec, self.template.u_ranges
-#         )
-# 
-#         worker = Worker(
-#             bulk_vac_rhombo['bulk_vac_rhombo_mixed'], self.x_pvec, self.x_indices,
-#             self.types
-#         )
-# 
-#         wk_eng, _ = worker.compute_energy(
-#             self.pvec, self.template.u_ranges
-#         )
-# 
-#         np.testing.assert_almost_equal(wk_eng, db_eng, decimal=DECIMALS)
-# 
-#     def test_forces_bvr_mx(self):
-#         db_fcs = self.db.compute_forces(
-#             'bulk_vac_rhombo_mixed', self.pvec, self.template.u_ranges
-#         )
-# 
-#         worker = Worker(
-#             bulk_vac_rhombo['bulk_vac_rhombo_mixed'], self.x_pvec, self.x_indices,
-#             self.types
-#         )
-# 
-#         wk_fcs = worker.compute_forces(
-#             self.pvec, self.template.u_ranges
-#         )
-# 
-#         np.testing.assert_almost_equal(wk_fcs, db_fcs, decimal=DECIMALS)
-# 
-#     def test_energy_grad_bvr_mx(self):
-#         db_grad = self.db.compute_energy_grad(
-#             'bulk_vac_rhombo_mixed', self.pvec, self.template.u_ranges
-#         )
-# 
-#         worker = Worker(
-#             bulk_vac_rhombo['bulk_vac_rhombo_mixed'], self.x_pvec, self.x_indices,
-#             self.types
-#         )
-# 
-#         wk_grad = worker.energy_gradient_wrt_pvec(
-#             self.pvec, self.template.u_ranges
-#         )
-# 
-#         np.testing.assert_almost_equal(wk_grad, db_grad, decimal=DECIMALS)
-# 
-#     def test_forces_grad_bvr_mx(self):
-#         db_grad = self.db.compute_forces_grad(
-#             'bulk_vac_rhombo_mixed', self.pvec, self.template.u_ranges
-#         )
-# 
-#         worker = Worker(
-#             bulk_vac_rhombo['bulk_vac_rhombo_mixed'], self.x_pvec, self.x_indices,
-#             self.types
-#         )
-# 
-#         wk_grad = worker.forces_gradient_wrt_pvec(
-#             self.pvec, self.template.u_ranges
-#         )
-# 
-#         np.testing.assert_almost_equal(wk_grad, db_grad, decimal=DECIMALS)
-# 
-#     def test_energy_bpr_t1(self):
-#         db_eng, _ = self.db.compute_energy(
-#             'bulk_periodic_rhombo_type1', self.pvec, self.template.u_ranges
-#         )
-# 
-#         worker = Worker(
-#             bulk_periodic_rhombo['bulk_periodic_rhombo_type1'], self.x_pvec,
-#             self.x_indices, self.types
-#         )
-# 
-#         wk_eng, _ = worker.compute_energy(
-#             self.pvec, self.template.u_ranges
-#         )
-# 
-#         np.testing.assert_almost_equal(wk_eng, db_eng, decimal=DECIMALS)
-# 
-#     def test_forces_bpr_t1(self):
-#         db_fcs = self.db.compute_forces(
-#             'bulk_periodic_rhombo_type1', self.pvec, self.template.u_ranges
-#         )
-# 
-#         worker = Worker(
-#             bulk_periodic_rhombo['bulk_periodic_rhombo_type1'], self.x_pvec,
-#             self.x_indices, self.types
-#         )
-# 
-#         wk_fcs = worker.compute_forces(
-#             self.pvec, self.template.u_ranges
-#         )
-# 
-#         np.testing.assert_almost_equal(wk_fcs, db_fcs, decimal=DECIMALS)
-# 
-#     def test_energy_grad_bpr_t1(self):
-#         db_grad = self.db.compute_energy_grad(
-#             'bulk_periodic_rhombo_type1', self.pvec, self.template.u_ranges
-#         )
-# 
-#         worker = Worker(
-#             bulk_periodic_rhombo['bulk_periodic_rhombo_type1'], self.x_pvec,
-#             self.x_indices, self.types
-#         )
-# 
-#         wk_grad = worker.energy_gradient_wrt_pvec(
-#             self.pvec, self.template.u_ranges
-#         )
-# 
-#         np.testing.assert_almost_equal(wk_grad, db_grad, decimal=DECIMALS)
-# 
-#     def test_forces_grad_bpr_t1(self):
-#         db_grad = self.db.compute_forces_grad(
-#             'bulk_periodic_rhombo_type1', self.pvec, self.template.u_ranges
-#         )
-# 
-#         worker = Worker(
-#             bulk_periodic_rhombo['bulk_periodic_rhombo_type1'], self.x_pvec,
-#             self.x_indices, self.types
-#         )
-# 
-#         wk_grad = worker.forces_gradient_wrt_pvec(
-#             self.pvec, self.template.u_ranges
-#         )
-# 
-#         np.testing.assert_almost_equal(wk_grad, db_grad, decimal=DECIMALS)
-# 
-#     def test_energy_bpr_t2(self):
-#         db_eng, _ = self.db.compute_energy(
-#             'bulk_periodic_rhombo_type2', self.pvec, self.template.u_ranges
-#         )
-# 
-#         worker = Worker(
-#             bulk_periodic_rhombo['bulk_periodic_rhombo_type2'], self.x_pvec,
-#             self.x_indices, self.types
-#         )
-# 
-#         wk_eng, _ = worker.compute_energy(
-#             self.pvec, self.template.u_ranges
-#         )
-# 
-#         np.testing.assert_almost_equal(wk_eng, db_eng, decimal=DECIMALS)
-# 
-#     def test_forces_bpr_t2(self):
-#         db_fcs = self.db.compute_forces(
-#             'bulk_periodic_rhombo_type2', self.pvec, self.template.u_ranges
-#         )
-# 
-#         worker = Worker(
-#             bulk_periodic_rhombo['bulk_periodic_rhombo_type2'], self.x_pvec,
-#             self.x_indices, self.types
-#         )
-# 
-#         wk_fcs = worker.compute_forces(
-#             self.pvec, self.template.u_ranges
-#         )
-# 
-#         np.testing.assert_almost_equal(wk_fcs, db_fcs, decimal=DECIMALS)
-# 
-#     def test_energy_grad_bpr_t2(self):
-#         db_grad = self.db.compute_energy_grad(
-#             'bulk_periodic_rhombo_type2', self.pvec, self.template.u_ranges
-#         )
-# 
-#         worker = Worker(
-#             bulk_periodic_rhombo['bulk_periodic_rhombo_type2'], self.x_pvec,
-#             self.x_indices, self.types
-#         )
-# 
-#         wk_grad = worker.energy_gradient_wrt_pvec(
-#             self.pvec, self.template.u_ranges
-#         )
-# 
-#         np.testing.assert_almost_equal(wk_grad, db_grad, decimal=DECIMALS)
-# 
-#     def test_forces_grad_bpr_t2(self):
-#         db_grad = self.db.compute_forces_grad(
-#             'bulk_periodic_rhombo_type2', self.pvec, self.template.u_ranges
-#         )
-# 
-#         worker = Worker(
-#             bulk_periodic_rhombo['bulk_periodic_rhombo_type2'], self.x_pvec,
-#             self.x_indices, self.types
-#         )
-# 
-#         wk_grad = worker.forces_gradient_wrt_pvec(
-#             self.pvec, self.template.u_ranges
-#         )
-# 
-#         np.testing.assert_almost_equal(wk_grad, db_grad, decimal=DECIMALS)
-# 
-#     def test_energy_bpr_mx(self):
-#         db_eng, _ = self.db.compute_energy(
-#             'bulk_periodic_rhombo_mixed', self.pvec, self.template.u_ranges
-#         )
-# 
-#         worker = Worker(
-#             bulk_periodic_rhombo['bulk_periodic_rhombo_mixed'], self.x_pvec,
-#             self.x_indices, self.types
-#         )
-# 
-#         wk_eng, _ = worker.compute_energy(
-#             self.pvec, self.template.u_ranges
-#         )
-# 
-#         np.testing.assert_almost_equal(wk_eng, db_eng, decimal=DECIMALS)
-# 
-#     def test_forces_bpr_mx(self):
-#         db_fcs = self.db.compute_forces(
-#             'bulk_periodic_rhombo_mixed', self.pvec, self.template.u_ranges
-#         )
-# 
-#         worker = Worker(
-#             bulk_periodic_rhombo['bulk_periodic_rhombo_mixed'], self.x_pvec,
-#             self.x_indices, self.types
-#         )
-# 
-#         wk_fcs = worker.compute_forces(
-#             self.pvec, self.template.u_ranges
-#         )
-# 
-#         np.testing.assert_almost_equal(wk_fcs, db_fcs, decimal=DECIMALS)
-# 
-#     def test_energy_grad_bpr_mx(self):
-#         db_grad = self.db.compute_energy_grad(
-#             'bulk_periodic_rhombo_mixed', self.pvec, self.template.u_ranges
-#         )
-# 
-#         worker = Worker(
-#             bulk_periodic_rhombo['bulk_periodic_rhombo_mixed'], self.x_pvec,
-#             self.x_indices, self.types
-#         )
-# 
-#         wk_grad = worker.energy_gradient_wrt_pvec(
-#             self.pvec, self.template.u_ranges
-#         )
-# 
-#         np.testing.assert_almost_equal(wk_grad, db_grad, decimal=DECIMALS)
-# 
-#     def test_forces_grad_bpr_mx(self):
-#         db_grad = self.db.compute_forces_grad(
-#             'bulk_periodic_rhombo_mixed', self.pvec, self.template.u_ranges
-#         )
-# 
-#         worker = Worker(
-#             bulk_periodic_rhombo['bulk_periodic_rhombo_mixed'], self.x_pvec,
-#             self.x_indices, self.types
-#         )
-# 
-#         wk_grad = worker.forces_gradient_wrt_pvec(
-#             self.pvec, self.template.u_ranges
-#         )
-# 
-#         np.testing.assert_almost_equal(wk_grad, db_grad, decimal=DECIMALS)
-# 
-# 
-# def build_template(version='full', inner_cutoff=1.5, outer_cutoff=5.5):
-# 
-#     potential_template = Template(
-#         pvec_len=108,
-#         u_ranges=[(-1, 1), (-1, 1)],
-#         # Ranges taken from Lou Ti-Mo (phis) or from old TiO (other)
-#         spline_ranges=[(-1, 1), (-1, 1), (-1, 1), (-10, 10), (-10, 10),
-#                        (-1, 1), (-1, 1), (-5, 5), (-5, 5),
-#                        (-10, 10), (-10, 10), (-10, 10)],
-#         spline_indices=[(0, 9), (9, 18), (18, 27), (27, 36), (36, 45),
-#                         (45, 54), (54, 63), (63, 72), (72, 81),
-#                         (81, 90), (90, 99), (99, 108)]
-#     )
-# 
-#     mask = np.ones(potential_template.pvec_len)
-# 
-#     if version == 'full':
-#         potential_template.pvec[6] = 0;
-#         mask[6] = 0  # lhs value phi_Ti
-#         potential_template.pvec[8] = 0;
-#         mask[8] = 0  # rhs deriv phi_Ti
-# 
-#         potential_template.pvec[15] = 0;
-#         mask[15] = 0  # rhs value phi_TiMo
-#         potential_template.pvec[17] = 0;
-#         mask[17] = 0  # rhs deriv phi_TiMo
-# 
-#         potential_template.pvec[24] = 0;
-#         mask[24] = 0  # rhs value phi_Mo
-#         potential_template.pvec[26] = 0;
-#         mask[26] = 0  # rhs deriv phi_Mo
-# 
-#         potential_template.pvec[33] = 0;
-#         mask[33] = 0  # rhs value rho_Ti
-#         potential_template.pvec[35] = 0;
-#         mask[35] = 0  # rhs deriv rho_Ti
-# 
-#         potential_template.pvec[42] = 0;
-#         mask[42] = 0  # rhs value rho_Mo
-#         potential_template.pvec[44] = 0;
-#         mask[44] = 0  # rhs deriv rho_Mo
-# 
-#         potential_template.pvec[69] = 0;
-#         mask[69] = 0  # rhs value f_Ti
-#         potential_template.pvec[71] = 0;
-#         mask[71] = 0  # rhs deriv f_Ti
-# 
-#         potential_template.pvec[78] = 0;
-#         mask[78] = 0  # rhs value f_Mo
-#         potential_template.pvec[80] = 0;
-#         mask[80] = 0  # rhs deriv f_Mo
-# 
-#     elif version == 'phi':
-#         mask[27:] = 0
-# 
-#         potential_template.pvec[6] = 0;
-#         mask[6] = 0  # lhs value phi_Ti
-#         potential_template.pvec[8] = 0;
-#         mask[8] = 0  # rhs deriv phi_Ti
-# 
-#         potential_template.pvec[15] = 0;
-#         mask[15] = 0  # rhs value phi_TiMo
-#         potential_template.pvec[17] = 0;
-#         mask[17] = 0  # rhs deriv phi_TiMo
-# 
-#         potential_template.pvec[24] = 0;
-#         mask[24] = 0  # rhs value phi_Mo
-#         potential_template.pvec[26] = 0;
-#         mask[26] = 0  # rhs deriv phi_Mo
-# 
-#         # accidental
-#         potential_template.pvec[34] = 1;
-#         mask[34] = -2. / 3  # rhs value f_Mo
-#         potential_template.pvec[87] = 1;
-#         mask[87] = -1  # rhs value f_Mo
-#         potential_template.pvec[96] = 1;
-#         mask[96] = -1  # rhs value f_Mo
-#         potential_template.pvec[105] = 1;
-#         mask[105] = -1  # rhs value f_Mo
-# 
-#     potential_template.active_mask = mask
-# 
-#     return potential_template
-# 
-# if __name__ == "__main__":
-#     unittest.main()
-
-=======
-#
-#         cls.pvec = np.ones((5, cls.template.pvec_len))
-#         cls.pvec *= np.arange(1, 6)[:, np.newaxis]
-
-    # def test_energy_dimer_aa(self):
-    #     db_eng, _ = self.db.compute_energy(
-    #         'aa', self.pvec, self.template.u_ranges
-    #     )
-    #
-    #     worker = Worker(dimers['aa'], self.x_pvec, self.x_indices, self.types)
-    #
-    #     wk_eng, _ = worker.compute_energy(self.pvec, self.template.u_ranges)
-    #
-    #     np.testing.assert_almost_equal(wk_eng, db_eng, decimal=DECIMALS)
-    #
-    # def test_forces_dimer_aa(self):
-    #     db_fcs = self.db.compute_forces('aa', self.pvec, self.template.u_ranges)
-    #
-    #     worker = Worker(dimers['aa'], self.x_pvec, self.x_indices, self.types)
-    #
-    #     wk_fcs = worker.compute_forces(self.pvec, self.template.u_ranges)
-    #
-    #     np.testing.assert_almost_equal(wk_fcs, db_fcs, decimal=DECIMALS)
-    #
-    # def test_energy_grad_dimer_aa(self):
-    #     db_grad = self.db.compute_energy_grad(
-    #         'aa', self.pvec, self.template.u_ranges
-    #     )
-    #
-    #     worker = Worker(dimers['aa'], self.x_pvec, self.x_indices, self.types)
-    #
-    #     wk_grad = worker.energy_gradient_wrt_pvec(
-    #         self.pvec, self.template.u_ranges
-    #     )
-    #
-    #     np.testing.assert_almost_equal(wk_grad, db_grad, decimal=DECIMALS)
-    #
-    # def test_forces_grad_dimer_aa(self):
-    #     db_grad = self.db.compute_forces_grad(
-    #         'aa', self.pvec, self.template.u_ranges
-    #     )
-    #
-    #     worker = Worker(dimers['aa'], self.x_pvec, self.x_indices, self.types)
-    #
-    #     wk_grad = worker.forces_gradient_wrt_pvec(
-    #         self.pvec, self.template.u_ranges
-    #     )
-    #
-    #     np.testing.assert_almost_equal(wk_grad, db_grad, decimal=DECIMALS)
-    #
-    # def test_energy_dimer_ab(self):
-    #     db_eng, _ = self.db.compute_energy(
-    #         'ab', self.pvec, self.template.u_ranges
-    #     )
-    #
-    #     worker = Worker(dimers['ab'], self.x_pvec, self.x_indices, self.types)
-    #
-    #     wk_eng, _ = worker.compute_energy(
-    #         self.pvec, self.template.u_ranges
-    #     )
-    #
-    #     np.testing.assert_almost_equal(wk_eng, db_eng, decimal=DECIMALS)
-    #
-    # def test_forces_dimer_ab(self):
-    #     db_fcs = self.db.compute_forces('ab', self.pvec, self.template.u_ranges)
-    #
-    #     worker = Worker(dimers['ab'], self.x_pvec, self.x_indices, self.types)
-    #
-    #     wk_fcs = worker.compute_forces(
-    #         self.pvec, self.template.u_ranges
-    #     )
-    #
-    #     np.testing.assert_almost_equal(wk_fcs, db_fcs, decimal=DECIMALS)
-    #
-    # def test_energy_grad_dimer_ab(self):
-    #     db_grad = self.db.compute_energy_grad(
-    #         'ab', self.pvec, self.template.u_ranges
-    #     )
-    #
-    #     worker = Worker(dimers['ab'], self.x_pvec, self.x_indices, self.types)
-    #
-    #     wk_grad = worker.energy_gradient_wrt_pvec(
-    #         self.pvec, self.template.u_ranges
-    #     )
-    #
-    #     np.testing.assert_almost_equal(wk_grad, db_grad, decimal=DECIMALS)
-    #
-    # def test_forces_grad_dimer_ab(self):
-    #     db_grad = self.db.compute_forces_grad(
-    #         'ab', self.pvec, self.template.u_ranges
-    #     )
-    #
-    #     worker = Worker(dimers['ab'], self.x_pvec, self.x_indices, self.types)
-    #
-    #     wk_grad = worker.forces_gradient_wrt_pvec(
-    #         self.pvec, self.template.u_ranges
-    #     )
-    #
-    #     np.testing.assert_almost_equal(wk_grad, db_grad, decimal=DECIMALS)
-    #
-    # def test_energy_trimer_aaa(self):
-    #     db_eng, _ = self.db.compute_energy(
-    #         'aaa', self.pvec, self.template.u_ranges
-    #     )
-    #
-    #     worker = Worker(trimers['aaa'], self.x_pvec, self.x_indices, self.types)
-    #
-    #     wk_eng, _ = worker.compute_energy(
-    #         self.pvec, self.template.u_ranges
-    #     )
-    #
-    #     np.testing.assert_almost_equal(wk_eng, db_eng, decimal=DECIMALS)
-    #
-    # def test_forces_trimer_aaa(self):
-    #     db_fcs = self.db.compute_forces('aaa', self.pvec, self.template.u_ranges)
-    #
-    #     worker = Worker(trimers['aaa'], self.x_pvec, self.x_indices, self.types)
-    #
-    #     wk_fcs = worker.compute_forces(
-    #         self.pvec, self.template.u_ranges
-    #     )
-    #
-    #     np.testing.assert_almost_equal(wk_fcs, db_fcs, decimal=DECIMALS)
-    #
-    # def test_energy_grad_trimer_aaa(self):
-    #     db_grad = self.db.compute_energy_grad(
-    #         'aaa', self.pvec, self.template.u_ranges
-    #     )
-    #
-    #     worker = Worker(trimers['aaa'], self.x_pvec, self.x_indices, self.types)
-    #
-    #     wk_grad = worker.energy_gradient_wrt_pvec(
-    #         self.pvec, self.template.u_ranges
-    #     )
-    #
-    #     np.testing.assert_almost_equal(wk_grad, db_grad, decimal=DECIMALS)
-    #
-    # def test_forces_grad_trimer_aaa(self):
-    #     db_grad = self.db.compute_forces_grad(
-    #         'aaa', self.pvec, self.template.u_ranges
-    #     )
-    #
-    #     worker = Worker(trimers['aaa'], self.x_pvec, self.x_indices, self.types)
-    #
-    #     wk_grad = worker.forces_gradient_wrt_pvec(
-    #         self.pvec, self.template.u_ranges
-    #     )
-    #
-    #     np.testing.assert_almost_equal(wk_grad, db_grad, decimal=DECIMALS)
-    #
-    # def test_energy_trimer_aba(self):
-    #     db_eng, _ = self.db.compute_energy(
-    #         'aba', self.pvec, self.template.u_ranges
-    #     )
-    #
-    #     worker = Worker(trimers['aba'], self.x_pvec, self.x_indices, self.types)
-    #
-    #     wk_eng, _ = worker.compute_energy(
-    #         self.pvec, self.template.u_ranges
-    #     )
-    #
-    #     np.testing.assert_almost_equal(wk_eng, db_eng, decimal=DECIMALS)
-    #
-    # def test_forces_trimer_aba(self):
-    #     db_fcs = self.db.compute_forces('aba', self.pvec, self.template.u_ranges)
-    #
-    #     worker = Worker(trimers['aba'], self.x_pvec, self.x_indices, self.types)
-    #
-    #     wk_fcs = worker.compute_forces(
-    #         self.pvec, self.template.u_ranges
-    #     )
-    #
-    #     np.testing.assert_almost_equal(wk_fcs, db_fcs, decimal=DECIMALS)
-    #
-    # def test_energy_grad_trimer_aba(self):
-    #     db_grad = self.db.compute_energy_grad(
-    #         'aba', self.pvec, self.template.u_ranges
-    #     )
-    #
-    #     worker = Worker(trimers['aba'], self.x_pvec, self.x_indices, self.types)
-    #
-    #     wk_grad = worker.energy_gradient_wrt_pvec(
-    #         self.pvec, self.template.u_ranges
-    #     )
-    #
-    #     np.testing.assert_almost_equal(wk_grad, db_grad, decimal=DECIMALS)
-    #
-    # def test_forces_grad_trimer_aba(self):
-    #     db_grad = self.db.compute_forces_grad(
-    #         'aba', self.pvec, self.template.u_ranges
-    #     )
-    #
-    #     worker = Worker(trimers['aba'], self.x_pvec, self.x_indices, self.types)
-    #
-    #     wk_grad = worker.forces_gradient_wrt_pvec(
-    #         self.pvec, self.template.u_ranges
-    #     )
-    #
-    #     np.testing.assert_almost_equal(wk_grad, db_grad, decimal=DECIMALS)
-    #
-    # def test_energy_trimer_bbb(self):
-    #     db_eng, _ = self.db.compute_energy(
-    #         'bbb', self.pvec, self.template.u_ranges
-    #     )
-    #
-    #     worker = Worker(trimers['bbb'], self.x_pvec, self.x_indices, self.types)
-    #
-    #     wk_eng, _ = worker.compute_energy(
-    #         self.pvec, self.template.u_ranges
-    #     )
-    #
-    #     np.testing.assert_almost_equal(wk_eng, db_eng, decimal=DECIMALS)
-    #
-    # def test_forces_trimer_bbb(self):
-    #     db_fcs = self.db.compute_forces('bbb', self.pvec, self.template.u_ranges)
-    #
-    #     worker = Worker(trimers['bbb'], self.x_pvec, self.x_indices, self.types)
-    #
-    #     wk_fcs = worker.compute_forces(
-    #         self.pvec, self.template.u_ranges
-    #     )
-    #
-    #     np.testing.assert_almost_equal(wk_fcs, db_fcs, decimal=DECIMALS)
-    #
-    # def test_energy_grad_trimer_bbb(self):
-    #     db_grad = self.db.compute_energy_grad(
-    #         'bbb', self.pvec, self.template.u_ranges
-    #     )
-    #
-    #     worker = Worker(trimers['bbb'], self.x_pvec, self.x_indices, self.types)
-    #
-    #     wk_grad = worker.energy_gradient_wrt_pvec(
-    #         self.pvec, self.template.u_ranges
-    #     )
-    #
-    #     np.testing.assert_almost_equal(wk_grad, db_grad, decimal=DECIMALS)
-    #
-    # def test_forces_grad_trimer_bbb(self):
-    #     db_grad = self.db.compute_forces_grad(
-    #         'bbb', self.pvec, self.template.u_ranges
-    #     )
-    #
-    #     worker = Worker(trimers['bbb'], self.x_pvec, self.x_indices, self.types)
-    #
-    #     wk_grad = worker.forces_gradient_wrt_pvec(
-    #         self.pvec, self.template.u_ranges
-    #     )
-    #
-    #     np.testing.assert_almost_equal(wk_grad, db_grad, decimal=DECIMALS)
-    #
-    # def test_energy_bvo_t1(self):
-    #     db_eng, _ = self.db.compute_energy(
-    #         'bulk_vac_ortho_type1', self.pvec, self.template.u_ranges
-    #     )
-    #
-    #     worker = Worker(
-    #         bulk_vac_ortho['bulk_vac_ortho_type1'], self.x_pvec, self.x_indices,
-    #         self.types
-    #     )
-    #
-    #     wk_eng, _ = worker.compute_energy(
-    #         self.pvec, self.template.u_ranges
-    #     )
-    #
-    #     np.testing.assert_almost_equal(wk_eng, db_eng, decimal=DECIMALS)
-    #
-    # def test_forces_bvo_t1(self):
-    #     db_fcs = self.db.compute_forces(
-    #         'bulk_vac_ortho_type1', self.pvec, self.template.u_ranges
-    #     )
-    #
-    #     worker = Worker(
-    #         bulk_vac_ortho['bulk_vac_ortho_type1'], self.x_pvec, self.x_indices,
-    #         self.types
-    #     )
-    #
-    #     wk_fcs = worker.compute_forces(
-    #         self.pvec, self.template.u_ranges
-    #     )
-    #
-    #     np.testing.assert_almost_equal(wk_fcs, db_fcs, decimal=DECIMALS)
-    #
-    # def test_energy_grad_bvo_t1(self):
-    #     db_grad = self.db.compute_energy_grad(
-    #         'bulk_vac_ortho_type1', self.pvec, self.template.u_ranges
-    #     )
-    #
-    #     worker = Worker(
-    #         bulk_vac_ortho['bulk_vac_ortho_type1'], self.x_pvec, self.x_indices,
-    #         self.types
-    #     )
-    #
-    #     wk_grad = worker.energy_gradient_wrt_pvec(
-    #         self.pvec, self.template.u_ranges
-    #     )
-    #
-    #     np.testing.assert_almost_equal(wk_grad, db_grad, decimal=DECIMALS)
-    #
-    # def test_forces_grad_bvo_t1(self):
-    #     db_grad = self.db.compute_forces_grad(
-    #         'bulk_vac_ortho_type1', self.pvec, self.template.u_ranges
-    #     )
-    #
-    #     worker = Worker(
-    #         bulk_vac_ortho['bulk_vac_ortho_type1'], self.x_pvec, self.x_indices,
-    #         self.types
-    #     )
-    #
-    #     wk_grad = worker.forces_gradient_wrt_pvec(
-    #         self.pvec, self.template.u_ranges
-    #     )
-    #
-    #     np.testing.assert_almost_equal(wk_grad, db_grad, decimal=DECIMALS)
-    #
-    # def test_energy_bvo_t2(self):
-    #     db_eng, _ = self.db.compute_energy(
-    #         'bulk_vac_ortho_type2', self.pvec, self.template.u_ranges
-    #     )
-    #
-    #     worker = Worker(
-    #         bulk_vac_ortho['bulk_vac_ortho_type2'], self.x_pvec, self.x_indices,
-    #         self.types
-    #     )
-    #
-    #     wk_eng, _ = worker.compute_energy(
-    #         self.pvec, self.template.u_ranges
-    #     )
-    #
-    #     np.testing.assert_almost_equal(wk_eng, db_eng, decimal=DECIMALS)
-    #
-    # def test_forces_bvo_t2(self):
-    #     db_fcs = self.db.compute_forces(
-    #         'bulk_vac_ortho_type2', self.pvec, self.template.u_ranges
-    #     )
-    #
-    #     worker = Worker(
-    #         bulk_vac_ortho['bulk_vac_ortho_type2'], self.x_pvec, self.x_indices,
-    #         self.types
-    #     )
-    #
-    #     wk_fcs = worker.compute_forces(
-    #         self.pvec, self.template.u_ranges
-    #     )
-    #
-    #     np.testing.assert_almost_equal(wk_fcs, db_fcs, decimal=DECIMALS)
-    #
-    # def test_energy_grad_bvo_t2(self):
-    #     db_grad = self.db.compute_energy_grad(
-    #         'bulk_vac_ortho_type2', self.pvec, self.template.u_ranges
-    #     )
-    #
-    #     worker = Worker(
-    #         bulk_vac_ortho['bulk_vac_ortho_type2'], self.x_pvec, self.x_indices,
-    #         self.types
-    #     )
-    #
-    #     wk_grad = worker.energy_gradient_wrt_pvec(
-    #         self.pvec, self.template.u_ranges
-    #     )
-    #
-    #     np.testing.assert_almost_equal(wk_grad, db_grad, decimal=DECIMALS)
-    #
-    # def test_forces_grad_bvo_t2(self):
-    #     db_grad = self.db.compute_forces_grad(
-    #         'bulk_vac_ortho_type2', self.pvec, self.template.u_ranges
-    #     )
-    #
-    #     worker = Worker(
-    #         bulk_vac_ortho['bulk_vac_ortho_type2'], self.x_pvec, self.x_indices,
-    #         self.types
-    #     )
-    #
-    #     wk_grad = worker.forces_gradient_wrt_pvec(
-    #         self.pvec, self.template.u_ranges
-    #     )
-    #
-    #     np.testing.assert_almost_equal(wk_grad, db_grad, decimal=DECIMALS)
-    #
-    # def test_energy_bvo_mx(self):
-    #     db_eng, _ = self.db.compute_energy(
-    #         'bulk_vac_ortho_mixed', self.pvec, self.template.u_ranges
-    #     )
-    #
-    #     worker = Worker(
-    #         bulk_vac_ortho['bulk_vac_ortho_mixed'], self.x_pvec, self.x_indices,
-    #         self.types
-    #     )
-    #
-    #     wk_eng, _ = worker.compute_energy(
-    #         self.pvec, self.template.u_ranges
-    #     )
-    #
-    #     np.testing.assert_almost_equal(wk_eng, db_eng, decimal=DECIMALS)
-    #
-    # def test_forces_bvo_mx(self):
-    #     db_fcs = self.db.compute_forces(
-    #         'bulk_vac_ortho_mixed', self.pvec, self.template.u_ranges
-    #     )
-    #
-    #     worker = Worker(
-    #         bulk_vac_ortho['bulk_vac_ortho_mixed'], self.x_pvec, self.x_indices,
-    #         self.types
-    #     )
-    #
-    #     wk_fcs = worker.compute_forces(
-    #         self.pvec, self.template.u_ranges
-    #     )
-    #
-    #     np.testing.assert_almost_equal(wk_fcs, db_fcs, decimal=DECIMALS)
-    #
-    # def test_energy_grad_bvo_mx(self):
-    #     db_grad = self.db.compute_energy_grad(
-    #         'bulk_vac_ortho_mixed', self.pvec, self.template.u_ranges
-    #     )
-    #
-    #     worker = Worker(
-    #         bulk_vac_ortho['bulk_vac_ortho_mixed'], self.x_pvec, self.x_indices,
-    #         self.types
-    #     )
-    #
-    #     wk_grad = worker.energy_gradient_wrt_pvec(
-    #         self.pvec, self.template.u_ranges
-    #     )
-    #
-    #     np.testing.assert_almost_equal(wk_grad, db_grad, decimal=DECIMALS)
-    #
-    # def test_forces_grad_bvo_mx(self):
-    #     db_grad = self.db.compute_forces_grad(
-    #         'bulk_vac_ortho_mixed', self.pvec, self.template.u_ranges
-    #     )
-    #
-    #     worker = Worker(
-    #         bulk_vac_ortho['bulk_vac_ortho_mixed'], self.x_pvec, self.x_indices,
-    #         self.types
-    #     )
-    #
-    #     wk_grad = worker.forces_gradient_wrt_pvec(
-    #         self.pvec, self.template.u_ranges
-    #     )
-    #
-    #     np.testing.assert_almost_equal(wk_grad, db_grad, decimal=DECIMALS)
-    #
-    # def test_energy_bpo_t1(self):
-    #     db_eng, _ = self.db.compute_energy(
-    #         'bulk_periodic_ortho_type1', self.pvec, self.template.u_ranges
-    #     )
-    #
-    #     worker = Worker(
-    #         bulk_periodic_ortho['bulk_periodic_ortho_type1'], self.x_pvec,
-    #         self.x_indices, self.types
-    #     )
-    #
-    #     wk_eng, _ = worker.compute_energy(
-    #         self.pvec, self.template.u_ranges
-    #     )
-    #
-    #     np.testing.assert_almost_equal(wk_eng, db_eng, decimal=DECIMALS)
-    #
-    # def test_forces_bpo_t1(self):
-    #     db_fcs = self.db.compute_forces(
-    #         'bulk_periodic_ortho_type1', self.pvec, self.template.u_ranges
-    #     )
-    #
-    #     worker = Worker(
-    #         bulk_periodic_ortho['bulk_periodic_ortho_type1'], self.x_pvec,
-    #         self.x_indices, self.types
-    #     )
-    #
-    #     wk_fcs = worker.compute_forces(
-    #         self.pvec, self.template.u_ranges
-    #     )
-    #
-    #     np.testing.assert_almost_equal(wk_fcs, db_fcs, decimal=DECIMALS)
-    #
-    # def test_energy_grad_bpo_t1(self):
-    #     db_grad = self.db.compute_energy_grad(
-    #         'bulk_periodic_ortho_type1', self.pvec, self.template.u_ranges
-    #     )
-    #
-    #     worker = Worker(
-    #         bulk_periodic_ortho['bulk_periodic_ortho_type1'], self.x_pvec,
-    #         self.x_indices, self.types
-    #     )
-    #
-    #     wk_grad = worker.energy_gradient_wrt_pvec(
-    #         self.pvec, self.template.u_ranges
-    #     )
-    #
-    #     np.testing.assert_almost_equal(wk_grad, db_grad, decimal=DECIMALS)
-    #
-    # def test_forces_grad_bpo_t1(self):
-    #     db_grad = self.db.compute_forces_grad(
-    #         'bulk_periodic_ortho_type1', self.pvec, self.template.u_ranges
-    #     )
-    #
-    #     worker = Worker(
-    #         bulk_periodic_ortho['bulk_periodic_ortho_type1'], self.x_pvec,
-    #         self.x_indices, self.types
-    #     )
-    #
-    #     wk_grad = worker.forces_gradient_wrt_pvec(
-    #         self.pvec, self.template.u_ranges
-    #     )
-    #
-    #     np.testing.assert_almost_equal(wk_grad, db_grad, decimal=DECIMALS)
-    #
-    # def test_energy_bpo_t2(self):
-    #     db_eng, _ = self.db.compute_energy(
-    #         'bulk_periodic_ortho_type2', self.pvec, self.template.u_ranges
-    #     )
-    #
-    #     worker = Worker(
-    #         bulk_periodic_ortho['bulk_periodic_ortho_type2'], self.x_pvec,
-    #         self.x_indices, self.types
-    #     )
-    #
-    #     wk_eng, _ = worker.compute_energy(
-    #         self.pvec, self.template.u_ranges
-    #     )
-    #
-    #     np.testing.assert_almost_equal(wk_eng, db_eng, decimal=DECIMALS)
-    #
-    # def test_forces_bpo_t2(self):
-    #     db_fcs = self.db.compute_forces(
-    #         'bulk_periodic_ortho_type2', self.pvec, self.template.u_ranges
-    #     )
-    #
-    #     worker = Worker(
-    #         bulk_periodic_ortho['bulk_periodic_ortho_type2'], self.x_pvec,
-    #         self.x_indices, self.types
-    #     )
-    #
-    #     wk_fcs = worker.compute_forces(
-    #         self.pvec, self.template.u_ranges
-    #     )
-    #
-    #     np.testing.assert_almost_equal(wk_fcs, db_fcs, decimal=DECIMALS)
-    #
-    # def test_energy_grad_bpo_t2(self):
-    #     db_grad = self.db.compute_energy_grad(
-    #         'bulk_periodic_ortho_type2', self.pvec, self.template.u_ranges
-    #     )
-    #
-    #     worker = Worker(
-    #         bulk_periodic_ortho['bulk_periodic_ortho_type2'], self.x_pvec,
-    #         self.x_indices, self.types
-    #     )
-    #
-    #     wk_grad = worker.energy_gradient_wrt_pvec(
-    #         self.pvec, self.template.u_ranges
-    #     )
-    #
-    #     np.testing.assert_almost_equal(wk_grad, db_grad, decimal=DECIMALS)
-    #
-    # def test_forces_grad_bpo_t2(self):
-    #     db_grad = self.db.compute_forces_grad(
-    #         'bulk_periodic_ortho_type2', self.pvec, self.template.u_ranges
-    #     )
-    #
-    #     worker = Worker(
-    #         bulk_periodic_ortho['bulk_periodic_ortho_type2'], self.x_pvec,
-    #         self.x_indices, self.types
-    #     )
-    #
-    #     wk_grad = worker.forces_gradient_wrt_pvec(
-    #         self.pvec, self.template.u_ranges
-    #     )
-    #
-    #     np.testing.assert_almost_equal(wk_grad, db_grad, decimal=DECIMALS)
-    #
-    # def test_energy_bpo_mx(self):
-    #     db_eng, _ = self.db.compute_energy(
-    #         'bulk_periodic_ortho_mixed', self.pvec, self.template.u_ranges
-    #     )
-    #
-    #     worker = Worker(
-    #         bulk_periodic_ortho['bulk_periodic_ortho_mixed'], self.x_pvec,
-    #         self.x_indices, self.types
-    #     )
-    #
-    #     wk_eng, _ = worker.compute_energy(
-    #         self.pvec, self.template.u_ranges
-    #     )
-    #
-    #     np.testing.assert_almost_equal(wk_eng, db_eng, decimal=DECIMALS)
-    #
-    # def test_forces_bpo_mx(self):
-    #     db_fcs = self.db.compute_forces(
-    #         'bulk_periodic_ortho_mixed', self.pvec, self.template.u_ranges
-    #     )
-    #
-    #     worker = Worker(
-    #         bulk_periodic_ortho['bulk_periodic_ortho_mixed'], self.x_pvec,
-    #         self.x_indices, self.types
-    #     )
-    #
-    #     wk_fcs = worker.compute_forces(
-    #         self.pvec, self.template.u_ranges
-    #     )
-    #
-    #     np.testing.assert_almost_equal(wk_fcs, db_fcs, decimal=DECIMALS)
-    #
-    # def test_energy_grad_bpo_mx(self):
-    #     db_grad = self.db.compute_energy_grad(
-    #         'bulk_periodic_ortho_mixed', self.pvec, self.template.u_ranges
-    #     )
-    #
-    #     worker = Worker(
-    #         bulk_periodic_ortho['bulk_periodic_ortho_mixed'], self.x_pvec,
-    #         self.x_indices, self.types
-    #     )
-    #
-    #     wk_grad = worker.energy_gradient_wrt_pvec(
-    #         self.pvec, self.template.u_ranges
-    #     )
-    #
-    #     np.testing.assert_almost_equal(wk_grad, db_grad, decimal=DECIMALS)
-    #
-    # def test_forces_grad_bpo_mx(self):
-    #     db_grad = self.db.compute_forces_grad(
-    #         'bulk_periodic_ortho_mixed', self.pvec, self.template.u_ranges
-    #     )
-    #
-    #     worker = Worker(
-    #         bulk_periodic_ortho['bulk_periodic_ortho_mixed'], self.x_pvec,
-    #         self.x_indices, self.types
-    #     )
-    #
-    #     wk_grad = worker.forces_gradient_wrt_pvec(
-    #         self.pvec, self.template.u_ranges
-    #     )
-    #
-    #     np.testing.assert_almost_equal(wk_grad, db_grad, decimal=DECIMALS)
-    #
-    # def test_energy_bvr_t1(self):
-    #     db_eng, _ = self.db.compute_energy(
-    #         'bulk_vac_rhombo_type1', self.pvec, self.template.u_ranges
-    #     )
-    #
-    #     worker = Worker(
-    #         bulk_vac_rhombo['bulk_vac_rhombo_type1'], self.x_pvec, self.x_indices,
-    #         self.types
-    #     )
-    #
-    #     wk_eng, _ = worker.compute_energy(
-    #         self.pvec, self.template.u_ranges
-    #     )
-    #
-    #     np.testing.assert_almost_equal(wk_eng, db_eng, decimal=DECIMALS)
-    #
-    # def test_forces_bvr_t1(self):
-    #     db_fcs = self.db.compute_forces(
-    #         'bulk_vac_rhombo_type1', self.pvec, self.template.u_ranges
-    #     )
-    #
-    #     worker = Worker(
-    #         bulk_vac_rhombo['bulk_vac_rhombo_type1'], self.x_pvec, self.x_indices,
-    #         self.types
-    #     )
-    #
-    #     wk_fcs = worker.compute_forces(
-    #         self.pvec, self.template.u_ranges
-    #     )
-    #
-    #     np.testing.assert_almost_equal(wk_fcs, db_fcs, decimal=DECIMALS)
-    #
-    # def test_energy_grad_bvr_t1(self):
-    #     db_grad = self.db.compute_energy_grad(
-    #         'bulk_vac_rhombo_type1', self.pvec, self.template.u_ranges
-    #     )
-    #
-    #     worker = Worker(
-    #         bulk_vac_rhombo['bulk_vac_rhombo_type1'], self.x_pvec, self.x_indices,
-    #         self.types
-    #     )
-    #
-    #     wk_grad = worker.energy_gradient_wrt_pvec(
-    #         self.pvec, self.template.u_ranges
-    #     )
-    #
-    #     np.testing.assert_almost_equal(wk_grad, db_grad, decimal=DECIMALS)
-    #
-    # def test_forces_grad_bvr_t1(self):
-    #     db_grad = self.db.compute_forces_grad(
-    #         'bulk_vac_rhombo_type1', self.pvec, self.template.u_ranges
-    #     )
-    #
-    #     worker = Worker(
-    #         bulk_vac_rhombo['bulk_vac_rhombo_type1'], self.x_pvec, self.x_indices,
-    #         self.types
-    #     )
-    #
-    #     wk_grad = worker.forces_gradient_wrt_pvec(
-    #         self.pvec, self.template.u_ranges
-    #     )
-    #
-    #     np.testing.assert_almost_equal(wk_grad, db_grad, decimal=DECIMALS)
-    #
-    # def test_energy_bvr_t2(self):
-    #     db_eng, _ = self.db.compute_energy(
-    #         'bulk_vac_rhombo_type2', self.pvec, self.template.u_ranges
-    #     )
-    #
-    #     worker = Worker(
-    #         bulk_vac_rhombo['bulk_vac_rhombo_type2'], self.x_pvec, self.x_indices,
-    #         self.types
-    #     )
-    #
-    #     wk_eng, _ = worker.compute_energy(
-    #         self.pvec, self.template.u_ranges
-    #     )
-    #
-    #     np.testing.assert_almost_equal(wk_eng, db_eng, decimal=DECIMALS)
-    #
-    # def test_forces_bvr_t2(self):
-    #     db_fcs = self.db.compute_forces(
-    #         'bulk_vac_rhombo_type2', self.pvec, self.template.u_ranges
-    #     )
-    #
-    #     worker = Worker(
-    #         bulk_vac_rhombo['bulk_vac_rhombo_type2'], self.x_pvec, self.x_indices,
-    #         self.types
-    #     )
-    #
-    #     wk_fcs = worker.compute_forces(
-    #         self.pvec, self.template.u_ranges
-    #     )
-    #
-    #     np.testing.assert_almost_equal(wk_fcs, db_fcs, decimal=DECIMALS)
-    #
-    # def test_energy_grad_bvr_t2(self):
-    #     db_grad = self.db.compute_energy_grad(
-    #         'bulk_vac_rhombo_type2', self.pvec, self.template.u_ranges
-    #     )
-    #
-    #     worker = Worker(
-    #         bulk_vac_rhombo['bulk_vac_rhombo_type2'], self.x_pvec, self.x_indices,
-    #         self.types
-    #     )
-    #
-    #     wk_grad = worker.energy_gradient_wrt_pvec(
-    #         self.pvec, self.template.u_ranges
-    #     )
-    #
-    #     np.testing.assert_almost_equal(wk_grad, db_grad, decimal=DECIMALS)
-    #
-    # def test_forces_grad_bvr_t2(self):
-    #     db_grad = self.db.compute_forces_grad(
-    #         'bulk_vac_rhombo_type2', self.pvec, self.template.u_ranges
-    #     )
-    #
-    #     worker = Worker(
-    #         bulk_vac_rhombo['bulk_vac_rhombo_type2'], self.x_pvec, self.x_indices,
-    #         self.types
-    #     )
-    #
-    #     wk_grad = worker.forces_gradient_wrt_pvec(
-    #         self.pvec, self.template.u_ranges
-    #     )
-    #
-    #     np.testing.assert_almost_equal(wk_grad, db_grad, decimal=DECIMALS)
-    #
-    # def test_energy_bvr_mx(self):
-    #     db_eng, _ = self.db.compute_energy(
-    #         'bulk_vac_rhombo_mixed', self.pvec, self.template.u_ranges
-    #     )
-    #
-    #     worker = Worker(
-    #         bulk_vac_rhombo['bulk_vac_rhombo_mixed'], self.x_pvec, self.x_indices,
-    #         self.types
-    #     )
-    #
-    #     wk_eng, _ = worker.compute_energy(
-    #         self.pvec, self.template.u_ranges
-    #     )
-    #
-    #     np.testing.assert_almost_equal(wk_eng, db_eng, decimal=DECIMALS)
-    #
-    # def test_forces_bvr_mx(self):
-    #     db_fcs = self.db.compute_forces(
-    #         'bulk_vac_rhombo_mixed', self.pvec, self.template.u_ranges
-    #     )
-    #
-    #     worker = Worker(
-    #         bulk_vac_rhombo['bulk_vac_rhombo_mixed'], self.x_pvec, self.x_indices,
-    #         self.types
-    #     )
-    #
-    #     wk_fcs = worker.compute_forces(
-    #         self.pvec, self.template.u_ranges
-    #     )
-    #
-    #     np.testing.assert_almost_equal(wk_fcs, db_fcs, decimal=DECIMALS)
-    #
-    # def test_energy_grad_bvr_mx(self):
-    #     db_grad = self.db.compute_energy_grad(
-    #         'bulk_vac_rhombo_mixed', self.pvec, self.template.u_ranges
-    #     )
-    #
-    #     worker = Worker(
-    #         bulk_vac_rhombo['bulk_vac_rhombo_mixed'], self.x_pvec, self.x_indices,
-    #         self.types
-    #     )
-    #
-    #     wk_grad = worker.energy_gradient_wrt_pvec(
-    #         self.pvec, self.template.u_ranges
-    #     )
-    #
-    #     np.testing.assert_almost_equal(wk_grad, db_grad, decimal=DECIMALS)
-    #
-    # def test_forces_grad_bvr_mx(self):
-    #     db_grad = self.db.compute_forces_grad(
-    #         'bulk_vac_rhombo_mixed', self.pvec, self.template.u_ranges
-    #     )
-    #
-    #     worker = Worker(
-    #         bulk_vac_rhombo['bulk_vac_rhombo_mixed'], self.x_pvec, self.x_indices,
-    #         self.types
-    #     )
-    #
-    #     wk_grad = worker.forces_gradient_wrt_pvec(
-    #         self.pvec, self.template.u_ranges
-    #     )
-    #
-    #     np.testing.assert_almost_equal(wk_grad, db_grad, decimal=DECIMALS)
-    #
-    # def test_energy_bpr_t1(self):
-    #     db_eng, _ = self.db.compute_energy(
-    #         'bulk_periodic_rhombo_type1', self.pvec, self.template.u_ranges
-    #     )
-    #
-    #     worker = Worker(
-    #         bulk_periodic_rhombo['bulk_periodic_rhombo_type1'], self.x_pvec,
-    #         self.x_indices, self.types
-    #     )
-    #
-    #     wk_eng, _ = worker.compute_energy(
-    #         self.pvec, self.template.u_ranges
-    #     )
-    #
-    #     np.testing.assert_almost_equal(wk_eng, db_eng, decimal=DECIMALS)
-    #
-    # def test_forces_bpr_t1(self):
-    #     db_fcs = self.db.compute_forces(
-    #         'bulk_periodic_rhombo_type1', self.pvec, self.template.u_ranges
-    #     )
-    #
-    #     worker = Worker(
-    #         bulk_periodic_rhombo['bulk_periodic_rhombo_type1'], self.x_pvec,
-    #         self.x_indices, self.types
-    #     )
-    #
-    #     wk_fcs = worker.compute_forces(
-    #         self.pvec, self.template.u_ranges
-    #     )
-    #
-    #     np.testing.assert_almost_equal(wk_fcs, db_fcs, decimal=DECIMALS)
-    #
-    # def test_energy_grad_bpr_t1(self):
-    #     db_grad = self.db.compute_energy_grad(
-    #         'bulk_periodic_rhombo_type1', self.pvec, self.template.u_ranges
-    #     )
-    #
-    #     worker = Worker(
-    #         bulk_periodic_rhombo['bulk_periodic_rhombo_type1'], self.x_pvec,
-    #         self.x_indices, self.types
-    #     )
-    #
-    #     wk_grad = worker.energy_gradient_wrt_pvec(
-    #         self.pvec, self.template.u_ranges
-    #     )
-    #
-    #     np.testing.assert_almost_equal(wk_grad, db_grad, decimal=DECIMALS)
-    #
-    # def test_forces_grad_bpr_t1(self):
-    #     db_grad = self.db.compute_forces_grad(
-    #         'bulk_periodic_rhombo_type1', self.pvec, self.template.u_ranges
-    #     )
-    #
-    #     worker = Worker(
-    #         bulk_periodic_rhombo['bulk_periodic_rhombo_type1'], self.x_pvec,
-    #         self.x_indices, self.types
-    #     )
-    #
-    #     wk_grad = worker.forces_gradient_wrt_pvec(
-    #         self.pvec, self.template.u_ranges
-    #     )
-    #
-    #     np.testing.assert_almost_equal(wk_grad, db_grad, decimal=DECIMALS)
-    #
-    # def test_energy_bpr_t2(self):
-    #     db_eng, _ = self.db.compute_energy(
-    #         'bulk_periodic_rhombo_type2', self.pvec, self.template.u_ranges
-    #     )
-    #
-    #     worker = Worker(
-    #         bulk_periodic_rhombo['bulk_periodic_rhombo_type2'], self.x_pvec,
-    #         self.x_indices, self.types
-    #     )
-    #
-    #     wk_eng, _ = worker.compute_energy(
-    #         self.pvec, self.template.u_ranges
-    #     )
-    #
-    #     np.testing.assert_almost_equal(wk_eng, db_eng, decimal=DECIMALS)
-    #
-    # def test_forces_bpr_t2(self):
-    #     db_fcs = self.db.compute_forces(
-    #         'bulk_periodic_rhombo_type2', self.pvec, self.template.u_ranges
-    #     )
-    #
-    #     worker = Worker(
-    #         bulk_periodic_rhombo['bulk_periodic_rhombo_type2'], self.x_pvec,
-    #         self.x_indices, self.types
-    #     )
-    #
-    #     wk_fcs = worker.compute_forces(
-    #         self.pvec, self.template.u_ranges
-    #     )
-    #
-    #     np.testing.assert_almost_equal(wk_fcs, db_fcs, decimal=DECIMALS)
-    #
-    # def test_energy_grad_bpr_t2(self):
-    #     db_grad = self.db.compute_energy_grad(
-    #         'bulk_periodic_rhombo_type2', self.pvec, self.template.u_ranges
-    #     )
-    #
-    #     worker = Worker(
-    #         bulk_periodic_rhombo['bulk_periodic_rhombo_type2'], self.x_pvec,
-    #         self.x_indices, self.types
-    #     )
-    #
-    #     wk_grad = worker.energy_gradient_wrt_pvec(
-    #         self.pvec, self.template.u_ranges
-    #     )
-    #
-    #     np.testing.assert_almost_equal(wk_grad, db_grad, decimal=DECIMALS)
-    #
-    # def test_forces_grad_bpr_t2(self):
-    #     db_grad = self.db.compute_forces_grad(
-    #         'bulk_periodic_rhombo_type2', self.pvec, self.template.u_ranges
-    #     )
-    #
-    #     worker = Worker(
-    #         bulk_periodic_rhombo['bulk_periodic_rhombo_type2'], self.x_pvec,
-    #         self.x_indices, self.types
-    #     )
-    #
-    #     wk_grad = worker.forces_gradient_wrt_pvec(
-    #         self.pvec, self.template.u_ranges
-    #     )
-    #
-    #     np.testing.assert_almost_equal(wk_grad, db_grad, decimal=DECIMALS)
-    #
-    # def test_energy_bpr_mx(self):
-    #     db_eng, _ = self.db.compute_energy(
-    #         'bulk_periodic_rhombo_mixed', self.pvec, self.template.u_ranges
-    #     )
-    #
-    #     worker = Worker(
-    #         bulk_periodic_rhombo['bulk_periodic_rhombo_mixed'], self.x_pvec,
-    #         self.x_indices, self.types
-    #     )
-    #
-    #     wk_eng, _ = worker.compute_energy(
-    #         self.pvec, self.template.u_ranges
-    #     )
-    #
-    #     np.testing.assert_almost_equal(wk_eng, db_eng, decimal=DECIMALS)
-    #
-    # def test_forces_bpr_mx(self):
-    #     db_fcs = self.db.compute_forces(
-    #         'bulk_periodic_rhombo_mixed', self.pvec, self.template.u_ranges
-    #     )
-    #
-    #     worker = Worker(
-    #         bulk_periodic_rhombo['bulk_periodic_rhombo_mixed'], self.x_pvec,
-    #         self.x_indices, self.types
-    #     )
-    #
-    #     wk_fcs = worker.compute_forces(
-    #         self.pvec, self.template.u_ranges
-    #     )
-    #
-    #     np.testing.assert_almost_equal(wk_fcs, db_fcs, decimal=DECIMALS)
-    #
-    # def test_energy_grad_bpr_mx(self):
-    #     db_grad = self.db.compute_energy_grad(
-    #         'bulk_periodic_rhombo_mixed', self.pvec, self.template.u_ranges
-    #     )
-    #
-    #     worker = Worker(
-    #         bulk_periodic_rhombo['bulk_periodic_rhombo_mixed'], self.x_pvec,
-    #         self.x_indices, self.types
-    #     )
-    #
-    #     wk_grad = worker.energy_gradient_wrt_pvec(
-    #         self.pvec, self.template.u_ranges
-    #     )
-    #
-    #     np.testing.assert_almost_equal(wk_grad, db_grad, decimal=DECIMALS)
-    #
-    # def test_forces_grad_bpr_mx(self):
-    #     db_grad = self.db.compute_forces_grad(
-    #         'bulk_periodic_rhombo_mixed', self.pvec, self.template.u_ranges
-    #     )
-    #
-    #     worker = Worker(
-    #         bulk_periodic_rhombo['bulk_periodic_rhombo_mixed'], self.x_pvec,
-    #         self.x_indices, self.types
-    #     )
-    #
-    #     wk_grad = worker.forces_gradient_wrt_pvec(
-    #         self.pvec, self.template.u_ranges
-    #     )
-    #
-    #     np.testing.assert_almost_equal(wk_grad, db_grad, decimal=DECIMALS)
-
-class FromExisting(unittest.TestCase):
-
-    @classmethod
-    def setUpClass(cls):
-        inner_cutoff = 2.1
-        outer_cutoff = 5.5
-
-        cls.x_pvec = np.concatenate([
-            np.tile(np.linspace(inner_cutoff, outer_cutoff, points_per_spline), 5),
-            np.tile(np.linspace(-1, 1, points_per_spline), 2),
-            np.tile(np.linspace(inner_cutoff, outer_cutoff, points_per_spline), 2),
-            np.tile(np.linspace(-1, 1, points_per_spline), 3)]
-        )
-
-        cls.x_indices = list(
-            range(0, points_per_spline * 12, points_per_spline)
-        )
-
-        cls.types = ['H', 'He']
-
-        cls.template = build_template('full', inner_cutoff, outer_cutoff)
-
-        cls.db = Database(
-            'db_delete_existing.hdf5', 'w', cls.template.pvec_len, cls.types,
-            cls.x_pvec, cls.x_indices, [inner_cutoff, outer_cutoff],
-            overwrite=True
-        )
-
-        cls.path_to_workers = \
-            '/home/jvita/scripts/s-meam/data/fitting_databases/hyojung/structures'
-
-        cls.db.add_from_existing_workers(cls.path_to_workers)
-
-        cls.pvec = np.ones((1, cls.template.pvec_len))
-
-    def test_energy(self):
-        for struct_path in glob.glob(os.path.join(self.path_to_workers, '*')):
-            worker = pickle.load(open(struct_path, 'rb'))
-
-            struct_name = os.path.splitext(os.path.split(struct_path)[-1])[0]
-
-            db_eng, _ = self.db.compute_energy(
-                struct_name, self.pvec, self.template.u_ranges
-            )
-
-            wk_eng, _ = worker.compute_energy(self.pvec, self.template.u_ranges)
-
-            np.testing.assert_almost_equal(wk_eng, db_eng, decimal=DECIMALS)
-
-    def test_forces(self):
-        for struct_path in glob.glob(os.path.join(self.path_to_workers, '*')):
-            worker = pickle.load(open(struct_path, 'rb'))
-
-            struct_name = os.path.splitext(os.path.split(struct_path)[-1])[0]
-
-            db_fcs = self.db.compute_forces(
-                struct_name, self.pvec, self.template.u_ranges
-            )
-
-            wk_fcs = worker.compute_forces(self.pvec, self.template.u_ranges)
-
-            np.testing.assert_almost_equal(wk_fcs, db_fcs, decimal=DECIMALS)
-
-    def test_energy_grad(self):
-        for struct_path in glob.glob(os.path.join(self.path_to_workers, '*')):
-            worker = pickle.load(open(struct_path, 'rb'))
-
-            struct_name = os.path.splitext(os.path.split(struct_path)[-1])[0]
-
-            db_grad = self.db.compute_energy_grad(
-                struct_name, self.pvec, self.template.u_ranges
-            )
-
-            wk_grad = worker.energy_gradient_wrt_pvec(
-                self.pvec, self.template.u_ranges
-            )
-
-            np.testing.assert_almost_equal(wk_grad, db_grad, decimal=DECIMALS)
-
-    def test_forces_grad(self):
-        for struct_path in glob.glob(os.path.join(self.path_to_workers, '*')):
-            worker = pickle.load(open(struct_path, 'rb'))
-
-            struct_name = os.path.splitext(os.path.split(struct_path)[-1])[0]
-
-            db_grad = self.db.compute_forces_grad(
-                struct_name, self.pvec, self.template.u_ranges
-            )
-
-            wk_grad = worker.forces_gradient_wrt_pvec(
-                self.pvec, self.template.u_ranges
-            )
-
-            np.testing.assert_almost_equal(wk_grad, db_grad, decimal=DECIMALS)
-
-def build_template(version='full', inner_cutoff=1.5, outer_cutoff=5.5):
-
-    potential_template = Template(
-        pvec_len=108,
-        u_ranges=[(-1, 1), (-1, 1)],
-        # Ranges taken from Lou Ti-Mo (phis) or from old TiO (other)
-        spline_ranges=[(-1, 1), (-1, 1), (-1, 1), (-10, 10), (-10, 10),
-                       (-1, 1), (-1, 1), (-5, 5), (-5, 5),
-                       (-10, 10), (-10, 10), (-10, 10)],
-        spline_indices=[(0, 9), (9, 18), (18, 27), (27, 36), (36, 45),
-                        (45, 54), (54, 63), (63, 72), (72, 81),
-                        (81, 90), (90, 99), (99, 108)]
-    )
-
-    mask = np.ones(potential_template.pvec_len)
-
-    if version == 'full':
-        potential_template.pvec[6] = 0;
-        mask[6] = 0  # lhs value phi_Ti
-        potential_template.pvec[8] = 0;
-        mask[8] = 0  # rhs deriv phi_Ti
-
-        potential_template.pvec[15] = 0;
-        mask[15] = 0  # rhs value phi_TiMo
-        potential_template.pvec[17] = 0;
-        mask[17] = 0  # rhs deriv phi_TiMo
-
-        potential_template.pvec[24] = 0;
-        mask[24] = 0  # rhs value phi_Mo
-        potential_template.pvec[26] = 0;
-        mask[26] = 0  # rhs deriv phi_Mo
-
-        potential_template.pvec[33] = 0;
-        mask[33] = 0  # rhs value rho_Ti
-        potential_template.pvec[35] = 0;
-        mask[35] = 0  # rhs deriv rho_Ti
-
-        potential_template.pvec[42] = 0;
-        mask[42] = 0  # rhs value rho_Mo
-        potential_template.pvec[44] = 0;
-        mask[44] = 0  # rhs deriv rho_Mo
-
-        potential_template.pvec[69] = 0;
-        mask[69] = 0  # rhs value f_Ti
-        potential_template.pvec[71] = 0;
-        mask[71] = 0  # rhs deriv f_Ti
-
-        potential_template.pvec[78] = 0;
-        mask[78] = 0  # rhs value f_Mo
-        potential_template.pvec[80] = 0;
-        mask[80] = 0  # rhs deriv f_Mo
-
-    elif version == 'phi':
-        mask[27:] = 0
-
-        potential_template.pvec[6] = 0;
-        mask[6] = 0  # lhs value phi_Ti
-        potential_template.pvec[8] = 0;
-        mask[8] = 0  # rhs deriv phi_Ti
-
-        potential_template.pvec[15] = 0;
-        mask[15] = 0  # rhs value phi_TiMo
-        potential_template.pvec[17] = 0;
-        mask[17] = 0  # rhs deriv phi_TiMo
-
-        potential_template.pvec[24] = 0;
-        mask[24] = 0  # rhs value phi_Mo
-        potential_template.pvec[26] = 0;
-        mask[26] = 0  # rhs deriv phi_Mo
-
-        # accidental
-        potential_template.pvec[34] = 1;
-        mask[34] = -2. / 3  # rhs value f_Mo
-        potential_template.pvec[87] = 1;
-        mask[87] = -1  # rhs value f_Mo
-        potential_template.pvec[96] = 1;
-        mask[96] = -1  # rhs value f_Mo
-        potential_template.pvec[105] = 1;
-        mask[105] = -1  # rhs value f_Mo
-
-    potential_template.active_mask = mask
-
-    return potential_template
-
-if __name__ == "__main__":
-    unittest.main()
-
->>>>>>> 2c8b5f5b
+import sys
+sys.path.append('/home/jvita/scripts/s-meam/project/')
+sys.path.append('/home/jvita/scripts/s-meam/project/tests/')
+
+import os
+import glob
+import pickle
+import unittest
+import numpy as np
+
+from src.worker import Worker
+from src.database import Database
+from src.potential_templates import Template
+
+from tests.testStructs import dimers, trimers, bulk_vac_ortho, \
+            bulk_periodic_ortho, bulk_vac_rhombo, bulk_periodic_rhombo, extra
+
+points_per_spline = 7
+DECIMALS = 8
+
+# TODO: currently only tests FromExisting; NodeManager tests the other stuff
+
+# class DatabaseTests(unittest.TestCase):
+#     @classmethod
+#     def setUpClass(cls):
+#         inner_cutoff = 2.1
+#         outer_cutoff = 5.5
+#
+#         cls.x_pvec = np.concatenate([
+#             np.tile(np.linspace(inner_cutoff, outer_cutoff, points_per_spline), 5),
+#             np.tile(np.linspace(-1, 1, points_per_spline), 2),
+#             np.tile(np.linspace(inner_cutoff, outer_cutoff, points_per_spline), 2),
+#             np.tile(np.linspace(-1, 1, points_per_spline), 3)]
+#         )
+#
+#         cls.x_indices = list(
+#             range(0, points_per_spline * 12, points_per_spline)
+#         )
+#
+#         cls.types = ['H', 'He']
+#
+#         cls.template = build_template('full', inner_cutoff, outer_cutoff)
+#
+#         cls.db = Database(
+#             'db_delete.hdf5', 'w', cls.template.pvec_len, cls.types, cls.x_pvec,
+#             cls.x_indices, [inner_cutoff, outer_cutoff]
+#         )
+#
+#         cls.db.add_structure('aa', dimers['aa'], overwrite=True)
+#         cls.db.add_structure('ab', dimers['ab'], overwrite=True)
+#         cls.db.add_structure('aaa', trimers['aaa'], overwrite=True)
+#         cls.db.add_structure('aba', trimers['aba'], overwrite=True)
+#         cls.db.add_structure('bbb', trimers['bbb'], overwrite=True)
+#
+#         cls.db.add_structure(
+#             'bulk_vac_ortho_type1', bulk_vac_ortho['bulk_vac_ortho_type1'],
+#             overwrite=True
+#         )
+#
+#         cls.db.add_structure(
+#             'bulk_vac_ortho_type2', bulk_vac_ortho['bulk_vac_ortho_type2'],
+#             overwrite=True
+#         )
+#
+#         cls.db.add_structure(
+#             'bulk_vac_ortho_mixed', bulk_vac_ortho['bulk_vac_ortho_mixed'],
+#             overwrite=True
+#         )
+#
+#         cls.db.add_structure(
+#             'bulk_periodic_ortho_type1',
+#             bulk_periodic_ortho['bulk_periodic_ortho_type1'],
+#             overwrite=True
+#         )
+#
+#         cls.db.add_structure(
+#             'bulk_periodic_ortho_type2',
+#             bulk_periodic_ortho['bulk_periodic_ortho_type2'],
+#             overwrite=True
+#         )
+#
+#         cls.db.add_structure(
+#             'bulk_periodic_ortho_mixed',
+#             bulk_periodic_ortho['bulk_periodic_ortho_mixed'],
+#             overwrite=True
+#         )
+#
+#         cls.db.add_structure(
+#             'bulk_vac_rhombo_type1', bulk_vac_rhombo['bulk_vac_rhombo_type1'],
+#             overwrite=True
+#         )
+#
+#         cls.db.add_structure(
+#             'bulk_vac_rhombo_type2', bulk_vac_rhombo['bulk_vac_rhombo_type2'],
+#             overwrite=True
+#         )
+#
+#         cls.db.add_structure(
+#             'bulk_vac_rhombo_mixed', bulk_vac_rhombo['bulk_vac_rhombo_mixed'],
+#             overwrite=True
+#         )
+#
+#         cls.db.add_structure(
+#             'bulk_periodic_rhombo_type1',
+#             bulk_periodic_rhombo['bulk_periodic_rhombo_type1'],
+#             overwrite=True
+#         )
+#
+#         cls.db.add_structure(
+#             'bulk_periodic_rhombo_type2',
+#             bulk_periodic_rhombo['bulk_periodic_rhombo_type2'],
+#             overwrite=True
+#         )
+#
+#         cls.db.add_structure(
+#             'bulk_periodic_rhombo_mixed',
+#             bulk_periodic_rhombo['bulk_periodic_rhombo_mixed'],
+#             overwrite=True
+#         )
+#
+#         cls.pvec = np.ones((5, cls.template.pvec_len))
+#         cls.pvec *= np.arange(1, 6)[:, np.newaxis]
+
+    # def test_energy_dimer_aa(self):
+    #     db_eng, _ = self.db.compute_energy(
+    #         'aa', self.pvec, self.template.u_ranges
+    #     )
+    #
+    #     worker = Worker(dimers['aa'], self.x_pvec, self.x_indices, self.types)
+    #
+    #     wk_eng, _ = worker.compute_energy(self.pvec, self.template.u_ranges)
+    #
+    #     np.testing.assert_almost_equal(wk_eng, db_eng, decimal=DECIMALS)
+    #
+    # def test_forces_dimer_aa(self):
+    #     db_fcs = self.db.compute_forces('aa', self.pvec, self.template.u_ranges)
+    #
+    #     worker = Worker(dimers['aa'], self.x_pvec, self.x_indices, self.types)
+    #
+    #     wk_fcs = worker.compute_forces(self.pvec, self.template.u_ranges)
+    #
+    #     np.testing.assert_almost_equal(wk_fcs, db_fcs, decimal=DECIMALS)
+    #
+    # def test_energy_grad_dimer_aa(self):
+    #     db_grad = self.db.compute_energy_grad(
+    #         'aa', self.pvec, self.template.u_ranges
+    #     )
+    #
+    #     worker = Worker(dimers['aa'], self.x_pvec, self.x_indices, self.types)
+    #
+    #     wk_grad = worker.energy_gradient_wrt_pvec(
+    #         self.pvec, self.template.u_ranges
+    #     )
+    #
+    #     np.testing.assert_almost_equal(wk_grad, db_grad, decimal=DECIMALS)
+    #
+    # def test_forces_grad_dimer_aa(self):
+    #     db_grad = self.db.compute_forces_grad(
+    #         'aa', self.pvec, self.template.u_ranges
+    #     )
+    #
+    #     worker = Worker(dimers['aa'], self.x_pvec, self.x_indices, self.types)
+    #
+    #     wk_grad = worker.forces_gradient_wrt_pvec(
+    #         self.pvec, self.template.u_ranges
+    #     )
+    #
+    #     np.testing.assert_almost_equal(wk_grad, db_grad, decimal=DECIMALS)
+    #
+    # def test_energy_dimer_ab(self):
+    #     db_eng, _ = self.db.compute_energy(
+    #         'ab', self.pvec, self.template.u_ranges
+    #     )
+    #
+    #     worker = Worker(dimers['ab'], self.x_pvec, self.x_indices, self.types)
+    #
+    #     wk_eng, _ = worker.compute_energy(
+    #         self.pvec, self.template.u_ranges
+    #     )
+    #
+    #     np.testing.assert_almost_equal(wk_eng, db_eng, decimal=DECIMALS)
+    #
+    # def test_forces_dimer_ab(self):
+    #     db_fcs = self.db.compute_forces('ab', self.pvec, self.template.u_ranges)
+    #
+    #     worker = Worker(dimers['ab'], self.x_pvec, self.x_indices, self.types)
+    #
+    #     wk_fcs = worker.compute_forces(
+    #         self.pvec, self.template.u_ranges
+    #     )
+    #
+    #     np.testing.assert_almost_equal(wk_fcs, db_fcs, decimal=DECIMALS)
+    #
+    # def test_energy_grad_dimer_ab(self):
+    #     db_grad = self.db.compute_energy_grad(
+    #         'ab', self.pvec, self.template.u_ranges
+    #     )
+    #
+    #     worker = Worker(dimers['ab'], self.x_pvec, self.x_indices, self.types)
+    #
+    #     wk_grad = worker.energy_gradient_wrt_pvec(
+    #         self.pvec, self.template.u_ranges
+    #     )
+    #
+    #     np.testing.assert_almost_equal(wk_grad, db_grad, decimal=DECIMALS)
+    #
+    # def test_forces_grad_dimer_ab(self):
+    #     db_grad = self.db.compute_forces_grad(
+    #         'ab', self.pvec, self.template.u_ranges
+    #     )
+    #
+    #     worker = Worker(dimers['ab'], self.x_pvec, self.x_indices, self.types)
+    #
+    #     wk_grad = worker.forces_gradient_wrt_pvec(
+    #         self.pvec, self.template.u_ranges
+    #     )
+    #
+    #     np.testing.assert_almost_equal(wk_grad, db_grad, decimal=DECIMALS)
+    #
+    # def test_energy_trimer_aaa(self):
+    #     db_eng, _ = self.db.compute_energy(
+    #         'aaa', self.pvec, self.template.u_ranges
+    #     )
+    #
+    #     worker = Worker(trimers['aaa'], self.x_pvec, self.x_indices, self.types)
+    #
+    #     wk_eng, _ = worker.compute_energy(
+    #         self.pvec, self.template.u_ranges
+    #     )
+    #
+    #     np.testing.assert_almost_equal(wk_eng, db_eng, decimal=DECIMALS)
+    #
+    # def test_forces_trimer_aaa(self):
+    #     db_fcs = self.db.compute_forces('aaa', self.pvec, self.template.u_ranges)
+    #
+    #     worker = Worker(trimers['aaa'], self.x_pvec, self.x_indices, self.types)
+    #
+    #     wk_fcs = worker.compute_forces(
+    #         self.pvec, self.template.u_ranges
+    #     )
+    #
+    #     np.testing.assert_almost_equal(wk_fcs, db_fcs, decimal=DECIMALS)
+    #
+    # def test_energy_grad_trimer_aaa(self):
+    #     db_grad = self.db.compute_energy_grad(
+    #         'aaa', self.pvec, self.template.u_ranges
+    #     )
+    #
+    #     worker = Worker(trimers['aaa'], self.x_pvec, self.x_indices, self.types)
+    #
+    #     wk_grad = worker.energy_gradient_wrt_pvec(
+    #         self.pvec, self.template.u_ranges
+    #     )
+    #
+    #     np.testing.assert_almost_equal(wk_grad, db_grad, decimal=DECIMALS)
+    #
+    # def test_forces_grad_trimer_aaa(self):
+    #     db_grad = self.db.compute_forces_grad(
+    #         'aaa', self.pvec, self.template.u_ranges
+    #     )
+    #
+    #     worker = Worker(trimers['aaa'], self.x_pvec, self.x_indices, self.types)
+    #
+    #     wk_grad = worker.forces_gradient_wrt_pvec(
+    #         self.pvec, self.template.u_ranges
+    #     )
+    #
+    #     np.testing.assert_almost_equal(wk_grad, db_grad, decimal=DECIMALS)
+    #
+    # def test_energy_trimer_aba(self):
+    #     db_eng, _ = self.db.compute_energy(
+    #         'aba', self.pvec, self.template.u_ranges
+    #     )
+    #
+    #     worker = Worker(trimers['aba'], self.x_pvec, self.x_indices, self.types)
+    #
+    #     wk_eng, _ = worker.compute_energy(
+    #         self.pvec, self.template.u_ranges
+    #     )
+    #
+    #     np.testing.assert_almost_equal(wk_eng, db_eng, decimal=DECIMALS)
+    #
+    # def test_forces_trimer_aba(self):
+    #     db_fcs = self.db.compute_forces('aba', self.pvec, self.template.u_ranges)
+    #
+    #     worker = Worker(trimers['aba'], self.x_pvec, self.x_indices, self.types)
+    #
+    #     wk_fcs = worker.compute_forces(
+    #         self.pvec, self.template.u_ranges
+    #     )
+    #
+    #     np.testing.assert_almost_equal(wk_fcs, db_fcs, decimal=DECIMALS)
+    #
+    # def test_energy_grad_trimer_aba(self):
+    #     db_grad = self.db.compute_energy_grad(
+    #         'aba', self.pvec, self.template.u_ranges
+    #     )
+    #
+    #     worker = Worker(trimers['aba'], self.x_pvec, self.x_indices, self.types)
+    #
+    #     wk_grad = worker.energy_gradient_wrt_pvec(
+    #         self.pvec, self.template.u_ranges
+    #     )
+    #
+    #     np.testing.assert_almost_equal(wk_grad, db_grad, decimal=DECIMALS)
+    #
+    # def test_forces_grad_trimer_aba(self):
+    #     db_grad = self.db.compute_forces_grad(
+    #         'aba', self.pvec, self.template.u_ranges
+    #     )
+    #
+    #     worker = Worker(trimers['aba'], self.x_pvec, self.x_indices, self.types)
+    #
+    #     wk_grad = worker.forces_gradient_wrt_pvec(
+    #         self.pvec, self.template.u_ranges
+    #     )
+    #
+    #     np.testing.assert_almost_equal(wk_grad, db_grad, decimal=DECIMALS)
+    #
+    # def test_energy_trimer_bbb(self):
+    #     db_eng, _ = self.db.compute_energy(
+    #         'bbb', self.pvec, self.template.u_ranges
+    #     )
+    #
+    #     worker = Worker(trimers['bbb'], self.x_pvec, self.x_indices, self.types)
+    #
+    #     wk_eng, _ = worker.compute_energy(
+    #         self.pvec, self.template.u_ranges
+    #     )
+    #
+    #     np.testing.assert_almost_equal(wk_eng, db_eng, decimal=DECIMALS)
+    #
+    # def test_forces_trimer_bbb(self):
+    #     db_fcs = self.db.compute_forces('bbb', self.pvec, self.template.u_ranges)
+    #
+    #     worker = Worker(trimers['bbb'], self.x_pvec, self.x_indices, self.types)
+    #
+    #     wk_fcs = worker.compute_forces(
+    #         self.pvec, self.template.u_ranges
+    #     )
+    #
+    #     np.testing.assert_almost_equal(wk_fcs, db_fcs, decimal=DECIMALS)
+    #
+    # def test_energy_grad_trimer_bbb(self):
+    #     db_grad = self.db.compute_energy_grad(
+    #         'bbb', self.pvec, self.template.u_ranges
+    #     )
+    #
+    #     worker = Worker(trimers['bbb'], self.x_pvec, self.x_indices, self.types)
+    #
+    #     wk_grad = worker.energy_gradient_wrt_pvec(
+    #         self.pvec, self.template.u_ranges
+    #     )
+    #
+    #     np.testing.assert_almost_equal(wk_grad, db_grad, decimal=DECIMALS)
+    #
+    # def test_forces_grad_trimer_bbb(self):
+    #     db_grad = self.db.compute_forces_grad(
+    #         'bbb', self.pvec, self.template.u_ranges
+    #     )
+    #
+    #     worker = Worker(trimers['bbb'], self.x_pvec, self.x_indices, self.types)
+    #
+    #     wk_grad = worker.forces_gradient_wrt_pvec(
+    #         self.pvec, self.template.u_ranges
+    #     )
+    #
+    #     np.testing.assert_almost_equal(wk_grad, db_grad, decimal=DECIMALS)
+    #
+    # def test_energy_bvo_t1(self):
+    #     db_eng, _ = self.db.compute_energy(
+    #         'bulk_vac_ortho_type1', self.pvec, self.template.u_ranges
+    #     )
+    #
+    #     worker = Worker(
+    #         bulk_vac_ortho['bulk_vac_ortho_type1'], self.x_pvec, self.x_indices,
+    #         self.types
+    #     )
+    #
+    #     wk_eng, _ = worker.compute_energy(
+    #         self.pvec, self.template.u_ranges
+    #     )
+    #
+    #     np.testing.assert_almost_equal(wk_eng, db_eng, decimal=DECIMALS)
+    #
+    # def test_forces_bvo_t1(self):
+    #     db_fcs = self.db.compute_forces(
+    #         'bulk_vac_ortho_type1', self.pvec, self.template.u_ranges
+    #     )
+    #
+    #     worker = Worker(
+    #         bulk_vac_ortho['bulk_vac_ortho_type1'], self.x_pvec, self.x_indices,
+    #         self.types
+    #     )
+    #
+    #     wk_fcs = worker.compute_forces(
+    #         self.pvec, self.template.u_ranges
+    #     )
+    #
+    #     np.testing.assert_almost_equal(wk_fcs, db_fcs, decimal=DECIMALS)
+    #
+    # def test_energy_grad_bvo_t1(self):
+    #     db_grad = self.db.compute_energy_grad(
+    #         'bulk_vac_ortho_type1', self.pvec, self.template.u_ranges
+    #     )
+    #
+    #     worker = Worker(
+    #         bulk_vac_ortho['bulk_vac_ortho_type1'], self.x_pvec, self.x_indices,
+    #         self.types
+    #     )
+    #
+    #     wk_grad = worker.energy_gradient_wrt_pvec(
+    #         self.pvec, self.template.u_ranges
+    #     )
+    #
+    #     np.testing.assert_almost_equal(wk_grad, db_grad, decimal=DECIMALS)
+    #
+    # def test_forces_grad_bvo_t1(self):
+    #     db_grad = self.db.compute_forces_grad(
+    #         'bulk_vac_ortho_type1', self.pvec, self.template.u_ranges
+    #     )
+    #
+    #     worker = Worker(
+    #         bulk_vac_ortho['bulk_vac_ortho_type1'], self.x_pvec, self.x_indices,
+    #         self.types
+    #     )
+    #
+    #     wk_grad = worker.forces_gradient_wrt_pvec(
+    #         self.pvec, self.template.u_ranges
+    #     )
+    #
+    #     np.testing.assert_almost_equal(wk_grad, db_grad, decimal=DECIMALS)
+    #
+    # def test_energy_bvo_t2(self):
+    #     db_eng, _ = self.db.compute_energy(
+    #         'bulk_vac_ortho_type2', self.pvec, self.template.u_ranges
+    #     )
+    #
+    #     worker = Worker(
+    #         bulk_vac_ortho['bulk_vac_ortho_type2'], self.x_pvec, self.x_indices,
+    #         self.types
+    #     )
+    #
+    #     wk_eng, _ = worker.compute_energy(
+    #         self.pvec, self.template.u_ranges
+    #     )
+    #
+    #     np.testing.assert_almost_equal(wk_eng, db_eng, decimal=DECIMALS)
+    #
+    # def test_forces_bvo_t2(self):
+    #     db_fcs = self.db.compute_forces(
+    #         'bulk_vac_ortho_type2', self.pvec, self.template.u_ranges
+    #     )
+    #
+    #     worker = Worker(
+    #         bulk_vac_ortho['bulk_vac_ortho_type2'], self.x_pvec, self.x_indices,
+    #         self.types
+    #     )
+    #
+    #     wk_fcs = worker.compute_forces(
+    #         self.pvec, self.template.u_ranges
+    #     )
+    #
+    #     np.testing.assert_almost_equal(wk_fcs, db_fcs, decimal=DECIMALS)
+    #
+    # def test_energy_grad_bvo_t2(self):
+    #     db_grad = self.db.compute_energy_grad(
+    #         'bulk_vac_ortho_type2', self.pvec, self.template.u_ranges
+    #     )
+    #
+    #     worker = Worker(
+    #         bulk_vac_ortho['bulk_vac_ortho_type2'], self.x_pvec, self.x_indices,
+    #         self.types
+    #     )
+    #
+    #     wk_grad = worker.energy_gradient_wrt_pvec(
+    #         self.pvec, self.template.u_ranges
+    #     )
+    #
+    #     np.testing.assert_almost_equal(wk_grad, db_grad, decimal=DECIMALS)
+    #
+    # def test_forces_grad_bvo_t2(self):
+    #     db_grad = self.db.compute_forces_grad(
+    #         'bulk_vac_ortho_type2', self.pvec, self.template.u_ranges
+    #     )
+    #
+    #     worker = Worker(
+    #         bulk_vac_ortho['bulk_vac_ortho_type2'], self.x_pvec, self.x_indices,
+    #         self.types
+    #     )
+    #
+    #     wk_grad = worker.forces_gradient_wrt_pvec(
+    #         self.pvec, self.template.u_ranges
+    #     )
+    #
+    #     np.testing.assert_almost_equal(wk_grad, db_grad, decimal=DECIMALS)
+    #
+    # def test_energy_bvo_mx(self):
+    #     db_eng, _ = self.db.compute_energy(
+    #         'bulk_vac_ortho_mixed', self.pvec, self.template.u_ranges
+    #     )
+    #
+    #     worker = Worker(
+    #         bulk_vac_ortho['bulk_vac_ortho_mixed'], self.x_pvec, self.x_indices,
+    #         self.types
+    #     )
+    #
+    #     wk_eng, _ = worker.compute_energy(
+    #         self.pvec, self.template.u_ranges
+    #     )
+    #
+    #     np.testing.assert_almost_equal(wk_eng, db_eng, decimal=DECIMALS)
+    #
+    # def test_forces_bvo_mx(self):
+    #     db_fcs = self.db.compute_forces(
+    #         'bulk_vac_ortho_mixed', self.pvec, self.template.u_ranges
+    #     )
+    #
+    #     worker = Worker(
+    #         bulk_vac_ortho['bulk_vac_ortho_mixed'], self.x_pvec, self.x_indices,
+    #         self.types
+    #     )
+    #
+    #     wk_fcs = worker.compute_forces(
+    #         self.pvec, self.template.u_ranges
+    #     )
+    #
+    #     np.testing.assert_almost_equal(wk_fcs, db_fcs, decimal=DECIMALS)
+    #
+    # def test_energy_grad_bvo_mx(self):
+    #     db_grad = self.db.compute_energy_grad(
+    #         'bulk_vac_ortho_mixed', self.pvec, self.template.u_ranges
+    #     )
+    #
+    #     worker = Worker(
+    #         bulk_vac_ortho['bulk_vac_ortho_mixed'], self.x_pvec, self.x_indices,
+    #         self.types
+    #     )
+    #
+    #     wk_grad = worker.energy_gradient_wrt_pvec(
+    #         self.pvec, self.template.u_ranges
+    #     )
+    #
+    #     np.testing.assert_almost_equal(wk_grad, db_grad, decimal=DECIMALS)
+    #
+    # def test_forces_grad_bvo_mx(self):
+    #     db_grad = self.db.compute_forces_grad(
+    #         'bulk_vac_ortho_mixed', self.pvec, self.template.u_ranges
+    #     )
+    #
+    #     worker = Worker(
+    #         bulk_vac_ortho['bulk_vac_ortho_mixed'], self.x_pvec, self.x_indices,
+    #         self.types
+    #     )
+    #
+    #     wk_grad = worker.forces_gradient_wrt_pvec(
+    #         self.pvec, self.template.u_ranges
+    #     )
+    #
+    #     np.testing.assert_almost_equal(wk_grad, db_grad, decimal=DECIMALS)
+    #
+    # def test_energy_bpo_t1(self):
+    #     db_eng, _ = self.db.compute_energy(
+    #         'bulk_periodic_ortho_type1', self.pvec, self.template.u_ranges
+    #     )
+    #
+    #     worker = Worker(
+    #         bulk_periodic_ortho['bulk_periodic_ortho_type1'], self.x_pvec,
+    #         self.x_indices, self.types
+    #     )
+    #
+    #     wk_eng, _ = worker.compute_energy(
+    #         self.pvec, self.template.u_ranges
+    #     )
+    #
+    #     np.testing.assert_almost_equal(wk_eng, db_eng, decimal=DECIMALS)
+    #
+    # def test_forces_bpo_t1(self):
+    #     db_fcs = self.db.compute_forces(
+    #         'bulk_periodic_ortho_type1', self.pvec, self.template.u_ranges
+    #     )
+    #
+    #     worker = Worker(
+    #         bulk_periodic_ortho['bulk_periodic_ortho_type1'], self.x_pvec,
+    #         self.x_indices, self.types
+    #     )
+    #
+    #     wk_fcs = worker.compute_forces(
+    #         self.pvec, self.template.u_ranges
+    #     )
+    #
+    #     np.testing.assert_almost_equal(wk_fcs, db_fcs, decimal=DECIMALS)
+    #
+    # def test_energy_grad_bpo_t1(self):
+    #     db_grad = self.db.compute_energy_grad(
+    #         'bulk_periodic_ortho_type1', self.pvec, self.template.u_ranges
+    #     )
+    #
+    #     worker = Worker(
+    #         bulk_periodic_ortho['bulk_periodic_ortho_type1'], self.x_pvec,
+    #         self.x_indices, self.types
+    #     )
+    #
+    #     wk_grad = worker.energy_gradient_wrt_pvec(
+    #         self.pvec, self.template.u_ranges
+    #     )
+    #
+    #     np.testing.assert_almost_equal(wk_grad, db_grad, decimal=DECIMALS)
+    #
+    # def test_forces_grad_bpo_t1(self):
+    #     db_grad = self.db.compute_forces_grad(
+    #         'bulk_periodic_ortho_type1', self.pvec, self.template.u_ranges
+    #     )
+    #
+    #     worker = Worker(
+    #         bulk_periodic_ortho['bulk_periodic_ortho_type1'], self.x_pvec,
+    #         self.x_indices, self.types
+    #     )
+    #
+    #     wk_grad = worker.forces_gradient_wrt_pvec(
+    #         self.pvec, self.template.u_ranges
+    #     )
+    #
+    #     np.testing.assert_almost_equal(wk_grad, db_grad, decimal=DECIMALS)
+    #
+    # def test_energy_bpo_t2(self):
+    #     db_eng, _ = self.db.compute_energy(
+    #         'bulk_periodic_ortho_type2', self.pvec, self.template.u_ranges
+    #     )
+    #
+    #     worker = Worker(
+    #         bulk_periodic_ortho['bulk_periodic_ortho_type2'], self.x_pvec,
+    #         self.x_indices, self.types
+    #     )
+    #
+    #     wk_eng, _ = worker.compute_energy(
+    #         self.pvec, self.template.u_ranges
+    #     )
+    #
+    #     np.testing.assert_almost_equal(wk_eng, db_eng, decimal=DECIMALS)
+    #
+    # def test_forces_bpo_t2(self):
+    #     db_fcs = self.db.compute_forces(
+    #         'bulk_periodic_ortho_type2', self.pvec, self.template.u_ranges
+    #     )
+    #
+    #     worker = Worker(
+    #         bulk_periodic_ortho['bulk_periodic_ortho_type2'], self.x_pvec,
+    #         self.x_indices, self.types
+    #     )
+    #
+    #     wk_fcs = worker.compute_forces(
+    #         self.pvec, self.template.u_ranges
+    #     )
+    #
+    #     np.testing.assert_almost_equal(wk_fcs, db_fcs, decimal=DECIMALS)
+    #
+    # def test_energy_grad_bpo_t2(self):
+    #     db_grad = self.db.compute_energy_grad(
+    #         'bulk_periodic_ortho_type2', self.pvec, self.template.u_ranges
+    #     )
+    #
+    #     worker = Worker(
+    #         bulk_periodic_ortho['bulk_periodic_ortho_type2'], self.x_pvec,
+    #         self.x_indices, self.types
+    #     )
+    #
+    #     wk_grad = worker.energy_gradient_wrt_pvec(
+    #         self.pvec, self.template.u_ranges
+    #     )
+    #
+    #     np.testing.assert_almost_equal(wk_grad, db_grad, decimal=DECIMALS)
+    #
+    # def test_forces_grad_bpo_t2(self):
+    #     db_grad = self.db.compute_forces_grad(
+    #         'bulk_periodic_ortho_type2', self.pvec, self.template.u_ranges
+    #     )
+    #
+    #     worker = Worker(
+    #         bulk_periodic_ortho['bulk_periodic_ortho_type2'], self.x_pvec,
+    #         self.x_indices, self.types
+    #     )
+    #
+    #     wk_grad = worker.forces_gradient_wrt_pvec(
+    #         self.pvec, self.template.u_ranges
+    #     )
+    #
+    #     np.testing.assert_almost_equal(wk_grad, db_grad, decimal=DECIMALS)
+    #
+    # def test_energy_bpo_mx(self):
+    #     db_eng, _ = self.db.compute_energy(
+    #         'bulk_periodic_ortho_mixed', self.pvec, self.template.u_ranges
+    #     )
+    #
+    #     worker = Worker(
+    #         bulk_periodic_ortho['bulk_periodic_ortho_mixed'], self.x_pvec,
+    #         self.x_indices, self.types
+    #     )
+    #
+    #     wk_eng, _ = worker.compute_energy(
+    #         self.pvec, self.template.u_ranges
+    #     )
+    #
+    #     np.testing.assert_almost_equal(wk_eng, db_eng, decimal=DECIMALS)
+    #
+    # def test_forces_bpo_mx(self):
+    #     db_fcs = self.db.compute_forces(
+    #         'bulk_periodic_ortho_mixed', self.pvec, self.template.u_ranges
+    #     )
+    #
+    #     worker = Worker(
+    #         bulk_periodic_ortho['bulk_periodic_ortho_mixed'], self.x_pvec,
+    #         self.x_indices, self.types
+    #     )
+    #
+    #     wk_fcs = worker.compute_forces(
+    #         self.pvec, self.template.u_ranges
+    #     )
+    #
+    #     np.testing.assert_almost_equal(wk_fcs, db_fcs, decimal=DECIMALS)
+    #
+    # def test_energy_grad_bpo_mx(self):
+    #     db_grad = self.db.compute_energy_grad(
+    #         'bulk_periodic_ortho_mixed', self.pvec, self.template.u_ranges
+    #     )
+    #
+    #     worker = Worker(
+    #         bulk_periodic_ortho['bulk_periodic_ortho_mixed'], self.x_pvec,
+    #         self.x_indices, self.types
+    #     )
+    #
+    #     wk_grad = worker.energy_gradient_wrt_pvec(
+    #         self.pvec, self.template.u_ranges
+    #     )
+    #
+    #     np.testing.assert_almost_equal(wk_grad, db_grad, decimal=DECIMALS)
+    #
+    # def test_forces_grad_bpo_mx(self):
+    #     db_grad = self.db.compute_forces_grad(
+    #         'bulk_periodic_ortho_mixed', self.pvec, self.template.u_ranges
+    #     )
+    #
+    #     worker = Worker(
+    #         bulk_periodic_ortho['bulk_periodic_ortho_mixed'], self.x_pvec,
+    #         self.x_indices, self.types
+    #     )
+    #
+    #     wk_grad = worker.forces_gradient_wrt_pvec(
+    #         self.pvec, self.template.u_ranges
+    #     )
+    #
+    #     np.testing.assert_almost_equal(wk_grad, db_grad, decimal=DECIMALS)
+    #
+    # def test_energy_bvr_t1(self):
+    #     db_eng, _ = self.db.compute_energy(
+    #         'bulk_vac_rhombo_type1', self.pvec, self.template.u_ranges
+    #     )
+    #
+    #     worker = Worker(
+    #         bulk_vac_rhombo['bulk_vac_rhombo_type1'], self.x_pvec, self.x_indices,
+    #         self.types
+    #     )
+    #
+    #     wk_eng, _ = worker.compute_energy(
+    #         self.pvec, self.template.u_ranges
+    #     )
+    #
+    #     np.testing.assert_almost_equal(wk_eng, db_eng, decimal=DECIMALS)
+    #
+    # def test_forces_bvr_t1(self):
+    #     db_fcs = self.db.compute_forces(
+    #         'bulk_vac_rhombo_type1', self.pvec, self.template.u_ranges
+    #     )
+    #
+    #     worker = Worker(
+    #         bulk_vac_rhombo['bulk_vac_rhombo_type1'], self.x_pvec, self.x_indices,
+    #         self.types
+    #     )
+    #
+    #     wk_fcs = worker.compute_forces(
+    #         self.pvec, self.template.u_ranges
+    #     )
+    #
+    #     np.testing.assert_almost_equal(wk_fcs, db_fcs, decimal=DECIMALS)
+    #
+    # def test_energy_grad_bvr_t1(self):
+    #     db_grad = self.db.compute_energy_grad(
+    #         'bulk_vac_rhombo_type1', self.pvec, self.template.u_ranges
+    #     )
+    #
+    #     worker = Worker(
+    #         bulk_vac_rhombo['bulk_vac_rhombo_type1'], self.x_pvec, self.x_indices,
+    #         self.types
+    #     )
+    #
+    #     wk_grad = worker.energy_gradient_wrt_pvec(
+    #         self.pvec, self.template.u_ranges
+    #     )
+    #
+    #     np.testing.assert_almost_equal(wk_grad, db_grad, decimal=DECIMALS)
+    #
+    # def test_forces_grad_bvr_t1(self):
+    #     db_grad = self.db.compute_forces_grad(
+    #         'bulk_vac_rhombo_type1', self.pvec, self.template.u_ranges
+    #     )
+    #
+    #     worker = Worker(
+    #         bulk_vac_rhombo['bulk_vac_rhombo_type1'], self.x_pvec, self.x_indices,
+    #         self.types
+    #     )
+    #
+    #     wk_grad = worker.forces_gradient_wrt_pvec(
+    #         self.pvec, self.template.u_ranges
+    #     )
+    #
+    #     np.testing.assert_almost_equal(wk_grad, db_grad, decimal=DECIMALS)
+    #
+    # def test_energy_bvr_t2(self):
+    #     db_eng, _ = self.db.compute_energy(
+    #         'bulk_vac_rhombo_type2', self.pvec, self.template.u_ranges
+    #     )
+    #
+    #     worker = Worker(
+    #         bulk_vac_rhombo['bulk_vac_rhombo_type2'], self.x_pvec, self.x_indices,
+    #         self.types
+    #     )
+    #
+    #     wk_eng, _ = worker.compute_energy(
+    #         self.pvec, self.template.u_ranges
+    #     )
+    #
+    #     np.testing.assert_almost_equal(wk_eng, db_eng, decimal=DECIMALS)
+    #
+    # def test_forces_bvr_t2(self):
+    #     db_fcs = self.db.compute_forces(
+    #         'bulk_vac_rhombo_type2', self.pvec, self.template.u_ranges
+    #     )
+    #
+    #     worker = Worker(
+    #         bulk_vac_rhombo['bulk_vac_rhombo_type2'], self.x_pvec, self.x_indices,
+    #         self.types
+    #     )
+    #
+    #     wk_fcs = worker.compute_forces(
+    #         self.pvec, self.template.u_ranges
+    #     )
+    #
+    #     np.testing.assert_almost_equal(wk_fcs, db_fcs, decimal=DECIMALS)
+    #
+    # def test_energy_grad_bvr_t2(self):
+    #     db_grad = self.db.compute_energy_grad(
+    #         'bulk_vac_rhombo_type2', self.pvec, self.template.u_ranges
+    #     )
+    #
+    #     worker = Worker(
+    #         bulk_vac_rhombo['bulk_vac_rhombo_type2'], self.x_pvec, self.x_indices,
+    #         self.types
+    #     )
+    #
+    #     wk_grad = worker.energy_gradient_wrt_pvec(
+    #         self.pvec, self.template.u_ranges
+    #     )
+    #
+    #     np.testing.assert_almost_equal(wk_grad, db_grad, decimal=DECIMALS)
+    #
+    # def test_forces_grad_bvr_t2(self):
+    #     db_grad = self.db.compute_forces_grad(
+    #         'bulk_vac_rhombo_type2', self.pvec, self.template.u_ranges
+    #     )
+    #
+    #     worker = Worker(
+    #         bulk_vac_rhombo['bulk_vac_rhombo_type2'], self.x_pvec, self.x_indices,
+    #         self.types
+    #     )
+    #
+    #     wk_grad = worker.forces_gradient_wrt_pvec(
+    #         self.pvec, self.template.u_ranges
+    #     )
+    #
+    #     np.testing.assert_almost_equal(wk_grad, db_grad, decimal=DECIMALS)
+    #
+    # def test_energy_bvr_mx(self):
+    #     db_eng, _ = self.db.compute_energy(
+    #         'bulk_vac_rhombo_mixed', self.pvec, self.template.u_ranges
+    #     )
+    #
+    #     worker = Worker(
+    #         bulk_vac_rhombo['bulk_vac_rhombo_mixed'], self.x_pvec, self.x_indices,
+    #         self.types
+    #     )
+    #
+    #     wk_eng, _ = worker.compute_energy(
+    #         self.pvec, self.template.u_ranges
+    #     )
+    #
+    #     np.testing.assert_almost_equal(wk_eng, db_eng, decimal=DECIMALS)
+    #
+    # def test_forces_bvr_mx(self):
+    #     db_fcs = self.db.compute_forces(
+    #         'bulk_vac_rhombo_mixed', self.pvec, self.template.u_ranges
+    #     )
+    #
+    #     worker = Worker(
+    #         bulk_vac_rhombo['bulk_vac_rhombo_mixed'], self.x_pvec, self.x_indices,
+    #         self.types
+    #     )
+    #
+    #     wk_fcs = worker.compute_forces(
+    #         self.pvec, self.template.u_ranges
+    #     )
+    #
+    #     np.testing.assert_almost_equal(wk_fcs, db_fcs, decimal=DECIMALS)
+    #
+    # def test_energy_grad_bvr_mx(self):
+    #     db_grad = self.db.compute_energy_grad(
+    #         'bulk_vac_rhombo_mixed', self.pvec, self.template.u_ranges
+    #     )
+    #
+    #     worker = Worker(
+    #         bulk_vac_rhombo['bulk_vac_rhombo_mixed'], self.x_pvec, self.x_indices,
+    #         self.types
+    #     )
+    #
+    #     wk_grad = worker.energy_gradient_wrt_pvec(
+    #         self.pvec, self.template.u_ranges
+    #     )
+    #
+    #     np.testing.assert_almost_equal(wk_grad, db_grad, decimal=DECIMALS)
+    #
+    # def test_forces_grad_bvr_mx(self):
+    #     db_grad = self.db.compute_forces_grad(
+    #         'bulk_vac_rhombo_mixed', self.pvec, self.template.u_ranges
+    #     )
+    #
+    #     worker = Worker(
+    #         bulk_vac_rhombo['bulk_vac_rhombo_mixed'], self.x_pvec, self.x_indices,
+    #         self.types
+    #     )
+    #
+    #     wk_grad = worker.forces_gradient_wrt_pvec(
+    #         self.pvec, self.template.u_ranges
+    #     )
+    #
+    #     np.testing.assert_almost_equal(wk_grad, db_grad, decimal=DECIMALS)
+    #
+    # def test_energy_bpr_t1(self):
+    #     db_eng, _ = self.db.compute_energy(
+    #         'bulk_periodic_rhombo_type1', self.pvec, self.template.u_ranges
+    #     )
+    #
+    #     worker = Worker(
+    #         bulk_periodic_rhombo['bulk_periodic_rhombo_type1'], self.x_pvec,
+    #         self.x_indices, self.types
+    #     )
+    #
+    #     wk_eng, _ = worker.compute_energy(
+    #         self.pvec, self.template.u_ranges
+    #     )
+    #
+    #     np.testing.assert_almost_equal(wk_eng, db_eng, decimal=DECIMALS)
+    #
+    # def test_forces_bpr_t1(self):
+    #     db_fcs = self.db.compute_forces(
+    #         'bulk_periodic_rhombo_type1', self.pvec, self.template.u_ranges
+    #     )
+    #
+    #     worker = Worker(
+    #         bulk_periodic_rhombo['bulk_periodic_rhombo_type1'], self.x_pvec,
+    #         self.x_indices, self.types
+    #     )
+    #
+    #     wk_fcs = worker.compute_forces(
+    #         self.pvec, self.template.u_ranges
+    #     )
+    #
+    #     np.testing.assert_almost_equal(wk_fcs, db_fcs, decimal=DECIMALS)
+    #
+    # def test_energy_grad_bpr_t1(self):
+    #     db_grad = self.db.compute_energy_grad(
+    #         'bulk_periodic_rhombo_type1', self.pvec, self.template.u_ranges
+    #     )
+    #
+    #     worker = Worker(
+    #         bulk_periodic_rhombo['bulk_periodic_rhombo_type1'], self.x_pvec,
+    #         self.x_indices, self.types
+    #     )
+    #
+    #     wk_grad = worker.energy_gradient_wrt_pvec(
+    #         self.pvec, self.template.u_ranges
+    #     )
+    #
+    #     np.testing.assert_almost_equal(wk_grad, db_grad, decimal=DECIMALS)
+    #
+    # def test_forces_grad_bpr_t1(self):
+    #     db_grad = self.db.compute_forces_grad(
+    #         'bulk_periodic_rhombo_type1', self.pvec, self.template.u_ranges
+    #     )
+    #
+    #     worker = Worker(
+    #         bulk_periodic_rhombo['bulk_periodic_rhombo_type1'], self.x_pvec,
+    #         self.x_indices, self.types
+    #     )
+    #
+    #     wk_grad = worker.forces_gradient_wrt_pvec(
+    #         self.pvec, self.template.u_ranges
+    #     )
+    #
+    #     np.testing.assert_almost_equal(wk_grad, db_grad, decimal=DECIMALS)
+    #
+    # def test_energy_bpr_t2(self):
+    #     db_eng, _ = self.db.compute_energy(
+    #         'bulk_periodic_rhombo_type2', self.pvec, self.template.u_ranges
+    #     )
+    #
+    #     worker = Worker(
+    #         bulk_periodic_rhombo['bulk_periodic_rhombo_type2'], self.x_pvec,
+    #         self.x_indices, self.types
+    #     )
+    #
+    #     wk_eng, _ = worker.compute_energy(
+    #         self.pvec, self.template.u_ranges
+    #     )
+    #
+    #     np.testing.assert_almost_equal(wk_eng, db_eng, decimal=DECIMALS)
+    #
+    # def test_forces_bpr_t2(self):
+    #     db_fcs = self.db.compute_forces(
+    #         'bulk_periodic_rhombo_type2', self.pvec, self.template.u_ranges
+    #     )
+    #
+    #     worker = Worker(
+    #         bulk_periodic_rhombo['bulk_periodic_rhombo_type2'], self.x_pvec,
+    #         self.x_indices, self.types
+    #     )
+    #
+    #     wk_fcs = worker.compute_forces(
+    #         self.pvec, self.template.u_ranges
+    #     )
+    #
+    #     np.testing.assert_almost_equal(wk_fcs, db_fcs, decimal=DECIMALS)
+    #
+    # def test_energy_grad_bpr_t2(self):
+    #     db_grad = self.db.compute_energy_grad(
+    #         'bulk_periodic_rhombo_type2', self.pvec, self.template.u_ranges
+    #     )
+    #
+    #     worker = Worker(
+    #         bulk_periodic_rhombo['bulk_periodic_rhombo_type2'], self.x_pvec,
+    #         self.x_indices, self.types
+    #     )
+    #
+    #     wk_grad = worker.energy_gradient_wrt_pvec(
+    #         self.pvec, self.template.u_ranges
+    #     )
+    #
+    #     np.testing.assert_almost_equal(wk_grad, db_grad, decimal=DECIMALS)
+    #
+    # def test_forces_grad_bpr_t2(self):
+    #     db_grad = self.db.compute_forces_grad(
+    #         'bulk_periodic_rhombo_type2', self.pvec, self.template.u_ranges
+    #     )
+    #
+    #     worker = Worker(
+    #         bulk_periodic_rhombo['bulk_periodic_rhombo_type2'], self.x_pvec,
+    #         self.x_indices, self.types
+    #     )
+    #
+    #     wk_grad = worker.forces_gradient_wrt_pvec(
+    #         self.pvec, self.template.u_ranges
+    #     )
+    #
+    #     np.testing.assert_almost_equal(wk_grad, db_grad, decimal=DECIMALS)
+    #
+    # def test_energy_bpr_mx(self):
+    #     db_eng, _ = self.db.compute_energy(
+    #         'bulk_periodic_rhombo_mixed', self.pvec, self.template.u_ranges
+    #     )
+    #
+    #     worker = Worker(
+    #         bulk_periodic_rhombo['bulk_periodic_rhombo_mixed'], self.x_pvec,
+    #         self.x_indices, self.types
+    #     )
+    #
+    #     wk_eng, _ = worker.compute_energy(
+    #         self.pvec, self.template.u_ranges
+    #     )
+    #
+    #     np.testing.assert_almost_equal(wk_eng, db_eng, decimal=DECIMALS)
+    #
+    # def test_forces_bpr_mx(self):
+    #     db_fcs = self.db.compute_forces(
+    #         'bulk_periodic_rhombo_mixed', self.pvec, self.template.u_ranges
+    #     )
+    #
+    #     worker = Worker(
+    #         bulk_periodic_rhombo['bulk_periodic_rhombo_mixed'], self.x_pvec,
+    #         self.x_indices, self.types
+    #     )
+    #
+    #     wk_fcs = worker.compute_forces(
+    #         self.pvec, self.template.u_ranges
+    #     )
+    #
+    #     np.testing.assert_almost_equal(wk_fcs, db_fcs, decimal=DECIMALS)
+    #
+    # def test_energy_grad_bpr_mx(self):
+    #     db_grad = self.db.compute_energy_grad(
+    #         'bulk_periodic_rhombo_mixed', self.pvec, self.template.u_ranges
+    #     )
+    #
+    #     worker = Worker(
+    #         bulk_periodic_rhombo['bulk_periodic_rhombo_mixed'], self.x_pvec,
+    #         self.x_indices, self.types
+    #     )
+    #
+    #     wk_grad = worker.energy_gradient_wrt_pvec(
+    #         self.pvec, self.template.u_ranges
+    #     )
+    #
+    #     np.testing.assert_almost_equal(wk_grad, db_grad, decimal=DECIMALS)
+    #
+    # def test_forces_grad_bpr_mx(self):
+    #     db_grad = self.db.compute_forces_grad(
+    #         'bulk_periodic_rhombo_mixed', self.pvec, self.template.u_ranges
+    #     )
+    #
+    #     worker = Worker(
+    #         bulk_periodic_rhombo['bulk_periodic_rhombo_mixed'], self.x_pvec,
+    #         self.x_indices, self.types
+    #     )
+    #
+    #     wk_grad = worker.forces_gradient_wrt_pvec(
+    #         self.pvec, self.template.u_ranges
+    #     )
+    #
+    #     np.testing.assert_almost_equal(wk_grad, db_grad, decimal=DECIMALS)
+
+class FromExisting(unittest.TestCase):
+
+    @classmethod
+    def setUpClass(cls):
+        inner_cutoff = 2.1
+        outer_cutoff = 5.5
+
+        cls.x_pvec = np.concatenate([
+            np.tile(np.linspace(inner_cutoff, outer_cutoff, points_per_spline), 5),
+            np.tile(np.linspace(-1, 1, points_per_spline), 2),
+            np.tile(np.linspace(inner_cutoff, outer_cutoff, points_per_spline), 2),
+            np.tile(np.linspace(-1, 1, points_per_spline), 3)]
+        )
+
+        cls.x_indices = list(
+            range(0, points_per_spline * 12, points_per_spline)
+        )
+
+        cls.types = ['H', 'He']
+
+        cls.template = build_template('full', inner_cutoff, outer_cutoff)
+
+        cls.db = Database(
+            'db_delete_existing.hdf5', 'w', cls.template.pvec_len, cls.types,
+            cls.x_pvec, cls.x_indices, [inner_cutoff, outer_cutoff],
+            overwrite=True
+        )
+
+        cls.path_to_workers = \
+            '/home/jvita/scripts/s-meam/data/fitting_databases/hyojung/structures'
+
+        cls.db.add_from_existing_workers(cls.path_to_workers)
+
+        cls.pvec = np.ones((1, cls.template.pvec_len))
+
+    def test_energy(self):
+        for struct_path in glob.glob(os.path.join(self.path_to_workers, '*')):
+            worker = pickle.load(open(struct_path, 'rb'))
+
+            struct_name = os.path.splitext(os.path.split(struct_path)[-1])[0]
+
+            db_eng, _ = self.db.compute_energy(
+                struct_name, self.pvec, self.template.u_ranges
+            )
+
+            wk_eng, _ = worker.compute_energy(self.pvec, self.template.u_ranges)
+
+            np.testing.assert_almost_equal(wk_eng, db_eng, decimal=DECIMALS)
+
+    def test_forces(self):
+        for struct_path in glob.glob(os.path.join(self.path_to_workers, '*')):
+            worker = pickle.load(open(struct_path, 'rb'))
+
+            struct_name = os.path.splitext(os.path.split(struct_path)[-1])[0]
+
+            db_fcs = self.db.compute_forces(
+                struct_name, self.pvec, self.template.u_ranges
+            )
+
+            wk_fcs = worker.compute_forces(self.pvec, self.template.u_ranges)
+
+            np.testing.assert_almost_equal(wk_fcs, db_fcs, decimal=DECIMALS)
+
+    def test_energy_grad(self):
+        for struct_path in glob.glob(os.path.join(self.path_to_workers, '*')):
+            worker = pickle.load(open(struct_path, 'rb'))
+
+            struct_name = os.path.splitext(os.path.split(struct_path)[-1])[0]
+
+            db_grad = self.db.compute_energy_grad(
+                struct_name, self.pvec, self.template.u_ranges
+            )
+
+            wk_grad = worker.energy_gradient_wrt_pvec(
+                self.pvec, self.template.u_ranges
+            )
+
+            np.testing.assert_almost_equal(wk_grad, db_grad, decimal=DECIMALS)
+
+    def test_forces_grad(self):
+        for struct_path in glob.glob(os.path.join(self.path_to_workers, '*')):
+            worker = pickle.load(open(struct_path, 'rb'))
+
+            struct_name = os.path.splitext(os.path.split(struct_path)[-1])[0]
+
+            db_grad = self.db.compute_forces_grad(
+                struct_name, self.pvec, self.template.u_ranges
+            )
+
+            wk_grad = worker.forces_gradient_wrt_pvec(
+                self.pvec, self.template.u_ranges
+            )
+
+            np.testing.assert_almost_equal(wk_grad, db_grad, decimal=DECIMALS)
+
+def build_template(version='full', inner_cutoff=1.5, outer_cutoff=5.5):
+
+    potential_template = Template(
+        pvec_len=108,
+        u_ranges=[(-1, 1), (-1, 1)],
+        # Ranges taken from Lou Ti-Mo (phis) or from old TiO (other)
+        spline_ranges=[(-1, 1), (-1, 1), (-1, 1), (-10, 10), (-10, 10),
+                       (-1, 1), (-1, 1), (-5, 5), (-5, 5),
+                       (-10, 10), (-10, 10), (-10, 10)],
+        spline_indices=[(0, 9), (9, 18), (18, 27), (27, 36), (36, 45),
+                        (45, 54), (54, 63), (63, 72), (72, 81),
+                        (81, 90), (90, 99), (99, 108)]
+    )
+
+    mask = np.ones(potential_template.pvec_len)
+
+    if version == 'full':
+        potential_template.pvec[6] = 0;
+        mask[6] = 0  # lhs value phi_Ti
+        potential_template.pvec[8] = 0;
+        mask[8] = 0  # rhs deriv phi_Ti
+
+        potential_template.pvec[15] = 0;
+        mask[15] = 0  # rhs value phi_TiMo
+        potential_template.pvec[17] = 0;
+        mask[17] = 0  # rhs deriv phi_TiMo
+
+        potential_template.pvec[24] = 0;
+        mask[24] = 0  # rhs value phi_Mo
+        potential_template.pvec[26] = 0;
+        mask[26] = 0  # rhs deriv phi_Mo
+
+        potential_template.pvec[33] = 0;
+        mask[33] = 0  # rhs value rho_Ti
+        potential_template.pvec[35] = 0;
+        mask[35] = 0  # rhs deriv rho_Ti
+
+        potential_template.pvec[42] = 0;
+        mask[42] = 0  # rhs value rho_Mo
+        potential_template.pvec[44] = 0;
+        mask[44] = 0  # rhs deriv rho_Mo
+
+        potential_template.pvec[69] = 0;
+        mask[69] = 0  # rhs value f_Ti
+        potential_template.pvec[71] = 0;
+        mask[71] = 0  # rhs deriv f_Ti
+
+        potential_template.pvec[78] = 0;
+        mask[78] = 0  # rhs value f_Mo
+        potential_template.pvec[80] = 0;
+        mask[80] = 0  # rhs deriv f_Mo
+
+    elif version == 'phi':
+        mask[27:] = 0
+
+        potential_template.pvec[6] = 0;
+        mask[6] = 0  # lhs value phi_Ti
+        potential_template.pvec[8] = 0;
+        mask[8] = 0  # rhs deriv phi_Ti
+
+        potential_template.pvec[15] = 0;
+        mask[15] = 0  # rhs value phi_TiMo
+        potential_template.pvec[17] = 0;
+        mask[17] = 0  # rhs deriv phi_TiMo
+
+        potential_template.pvec[24] = 0;
+        mask[24] = 0  # rhs value phi_Mo
+        potential_template.pvec[26] = 0;
+        mask[26] = 0  # rhs deriv phi_Mo
+
+        # accidental
+        potential_template.pvec[34] = 1;
+        mask[34] = -2. / 3  # rhs value f_Mo
+        potential_template.pvec[87] = 1;
+        mask[87] = -1  # rhs value f_Mo
+        potential_template.pvec[96] = 1;
+        mask[96] = -1  # rhs value f_Mo
+        potential_template.pvec[105] = 1;
+        mask[105] = -1  # rhs value f_Mo
+
+    potential_template.active_mask = mask
+
+    return potential_template
+
+if __name__ == "__main__":
+    unittest.main()