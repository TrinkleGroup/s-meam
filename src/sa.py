--- conflicted
+++ resolved
@@ -1,633 +1,566 @@
-import os
-import sys
-import shutil
-import random
-import numpy as np
-from mpi4py import MPI
-import partools
-import datetime
-from scipy.optimize import least_squares
-from collections import namedtuple
-
-from src.database import Database
-from src.manager import Manager
-
-mcmc_block = namedtuple(
-    'mcmc_block', 'block_name spline_tags selection_probability'
-)
-
-mcmc_blocks = {
-    # 'U': mcmc_block('rho', [5, 6], 4./20),
-    # 'rho': mcmc_block('rho', [3, 4], 4./20),
-    # 'f': mcmc_block('f', [7, 8], 4./20),
-    # 'g': mcmc_block('g', [9, 10, 11], 4./20),
-    # 'rho-U': mcmc_block('rho-U', [3, 4, 5, 6], 2./20),
-    # 'f-g-U': mcmc_block('f-g-U', [5,  6, 7, 8, 9, 10, 11], 2./20),
-    'full': mcmc_block('full', list(range(12)), 1)
-    # 'rws': mcmc_block('rws', [5, 6], 1./20),
-}
-
-################################################################################
-def sa(parameters, database, potential_template, is_manager, manager,
-        manager_comm):
-    """
-    Runs a simulated annealing run. The Metropolis-Hastings acception/rejection
-    criterion sampling from a normally-distributed P-dimensional vector for move
-    proposals (where P is the number of parameters in the parameter vector)
-
-    Note: cost_fxn should be parallelized, which is why you the processors need
-    to know if they are the master
-
-    Args:
-        cost_fxn (callable): function for evaluating the costs
-        is_master (bool): True if processor's world rank is 0
-        cooling_rate (float): T = T0 - a*t (linear) or T = T0*a^t (exponential)
-
-    Returns:
-        chain (np.arr): the chain of 'nsteps' number of parameter vectors
-        trace (np.arr): costs of each vector in the chain
-
-    "cost" = "fitness"
-    "likelihood", L() = np.exp(-cost / W) -- W = cost of MLE
-    acceptance ratio = L(new) / L(old) -- see Givens/Hoeting section 7.1.1
-    """
-    # Record MPI settings
-    world_comm = MPI.COMM_WORLD
-    world_rank = world_comm.Get_rank()
-    world_size = world_comm.Get_size()
-
-    is_master = (world_rank == 0)
-
-    if is_master:
-        prepare_save_directory(parameters)
-
-        all_struct_names = [s.encode('utf-8').strip().decode('utf-8') for s in
-                database.unique_structs]
-
-        struct_natoms = database.unique_natoms
-        num_structs = len(all_struct_names)
-
-        print(all_struct_names)
-
-        old_copy_names = list(all_struct_names)
-
-        worker_ranks = partools.compute_procs_per_subset(
-            struct_natoms, world_size
-        )
-
-        weights = np.ones(len(database.entries))
-        print("worker_ranks:", worker_ranks)
-    else:
-        num_structs = None
-        worker_ranks = None
-        all_struct_names = None
-
-        weights = None
-
-    weights = world_comm.bcast(weights, root=0)
-    num_structs = world_comm.bcast(num_structs, root=0)
-
-<<<<<<< HEAD
-    # each Manager is in charge of a single structure
-    world_group = world_comm.Get_group()
-
-    all_rank_lists = world_comm.bcast(worker_ranks, root=0)
-    all_struct_names = world_comm.bcast(all_struct_names, root=0)
-
-    # Tell workers which manager they are a part of
-    worker_ranks = None
-    manager_ranks = []
-    for per_manager_ranks in all_rank_lists:
-        manager_ranks.append(per_manager_ranks[0])
-
-        if world_rank in per_manager_ranks:
-            worker_ranks = per_manager_ranks
-
-    # manager_comm connects all manager processes
-    manager_group = world_group.Incl(manager_ranks)
-    manager_comm = world_comm.Create(manager_group)
-
-    is_manager = (manager_comm != MPI.COMM_NULL)
-
-    # One manager per structure
-    if is_manager:
-        manager_rank = manager_comm.Get_rank()
-
-        struct_name = manager_comm.scatter(list(all_struct_names), root=0)
-
-        print(
-            "Manager", manager_rank, "received structure", struct_name, "plus",
-            len(worker_ranks), "processors for evaluation", flush=True
-        )
-    else:
-        struct_name = None
-        manager_rank = None
-
-    if is_master:
-        all_struct_names = list(old_copy_names)
-
-    worker_group = world_group.Incl(worker_ranks)
-    worker_comm = world_comm.Create(worker_group)
-
-    struct_name = worker_comm.bcast(struct_name, root=0)
-    manager_rank = worker_comm.bcast(manager_rank, root=0)
-
-    manager = Manager(manager_rank, worker_comm, potential_template)
-
-    manager.struct_name = struct_name
-    manager.struct = manager.load_structure(
-        manager.struct_name, parameters['STRUCTURE_DIRECTORY'] + "/"
-    )
-
-    manager.struct = manager.broadcast_struct(manager.struct)
-
-    # prepare evaluation functions
-=======
->>>>>>> d3701b82
-    cost_fxn, grad_wrap = partools.build_evaluation_functions(
-        potential_template, database, all_struct_names, manager,
-        is_master, is_manager, manager_comm, "Ti48Mo80_type1_c18"
-    )
-
-    if is_master:
-        chain = np.zeros(
-            (parameters['SA_NSTEPS'] + 1, parameters['POP_SIZE'],
-                np.where(potential_template.active_mask)[0].shape[0])
-        )
-
-        for i in range(parameters['POP_SIZE']):
-            tmp = potential_template.generate_random_instance()
-            chain[0, i, :] = tmp[np.where(potential_template.active_mask)[0]]
-
-        current = chain[0]
-        print("current.shape", current.shape)
-
-        ud = np.concatenate(potential_template.u_ranges)
-        u_domains = np.tile(ud, (current.shape[0], 1))
-    else:
-        current = None
-        u_domains = None
-        chain = None
-        trace = None
-
-    u_domains = world_comm.bcast(u_domains, root=0)
-
-    current_cost, max_ni, min_ni, avg_ni = cost_fxn(
-        np.hstack([current, u_domains]), weights,
-        return_ni=True
-    )
-
-    if is_master:
-        current_cost = np.sum(current_cost, axis=1)
-
-        print('max_ni:', max_ni)
-        print('min_ni:', min_ni)
-
-        scale = np.max(np.abs(np.hstack([min_ni, max_ni])), axis=1)
-
-        current[:, potential_template.rho_indices] /= \
-            scale[:, np.newaxis]
-
-        current[:, potential_template.g_indices] /= \
-            scale[:, np.newaxis]
-
-    current_cost, max_ni, min_ni, avg_ni = cost_fxn(
-        np.hstack([current, u_domains]), weights,
-        return_ni=True
-    )
-
-    if is_master:
-        current_cost = np.sum(current_cost, axis=1)
-
-        print('max_ni:', max_ni)
-        print('min_ni:', min_ni)
-
-        trace = np.zeros((parameters['SA_NSTEPS'] + 1, parameters['POP_SIZE']))
-
-        trace[0] = current_cost
-
-        T = parameters['TSTART']
-        T_min = parameters['TMIN']
-
-        print("step T min_cost avg_cost avg_accepted")
-        print(
-            0, "{:.2}".format(T), np.min(current_cost),
-            np.average(current_cost), "--", flush=True
-        )
-
-        tmp_min_ni = min_ni[np.argsort(current_cost)]
-        tmp_max_ni = max_ni[np.argsort(current_cost)]
-        tmp_avg_ni = avg_ni[np.argsort(current_cost)]
-
-        partools.checkpoint(
-            current, current_cost, tmp_max_ni, tmp_min_ni, tmp_avg_ni, -1,
-            parameters, potential_template
-        )
-
-        num_accepted = 0
-
-    if parameters['DO_LMIN']:
-        pass
-        # if is_master:
-        #     print("Performing initial local minimization ...", flush=True)
-        #     print("Before", current_cost)
-
-        #     minimized = current.copy()
-        # else:
-        #     minimized = None
-
-        # minimized = local_minimization(
-        #     minimized , cost_fxn, grad_wrap, weights, world_comm, is_master,
-        #     nsteps=parameters['LMIN_NSTEPS']
-        # )
-
-        # lm_cost, max_ni, min_ni, avg_ni = cost_fxn(
-        #     minimized, weights,
-        #     return_ni=True
-        # )
-
-        # if is_master:
-        #     current = minimized.copy()
-        #     current_cost = np.sum(lm_cost, axis=1)
-        #     print("After", current_cost)
-
-        #     tmp_min_ni = min_ni[np.argsort(current_cost)]
-        #     tmp_max_ni = max_ni[np.argsort(current_cost)]
-        #     tmp_avg_ni = avg_ni[np.argsort(current_cost)]
-
-        #     partools.checkpoint(
-        #         current, current_cost, tmp_max_ni, tmp_min_ni, tmp_avg_ni, 0,
-        #         parameters, potential_template
-        #     )
-
-    # run simulated annealing; stop cooling once T = Tmin
-    step_num = 0
-    num_blocks = parameters['SA_NSTEPS'] // parameters['MCMC_BLOCK_SIZE']
-
-    for block_num in range(num_blocks):
-        if is_master:
-            choice = np.random.choice(
-                list(mcmc_blocks.keys()),
-                p=[b.selection_probability for b in mcmc_blocks.values()],
-            )
-
-            nsteps = parameters['MCMC_BLOCK_SIZE']
-
-            if block_num == 0:
-                choice = 'U'
-                nsteps = 3*parameters['MCMC_BLOCK_SIZE']
-
-            block = mcmc_blocks[choice]
-        else:
-            block = None
-            nsteps = None
-
-        block = world_comm.bcast(block, root=0)
-        nsteps = world_comm.bcast(nsteps, root=0)
-
-        current_cost, max_ni, min_ni, avg_ni = cost_fxn(
-            np.hstack([current, u_domains]), weights,
-            return_ni=True
-        )
-
-        if block.block_name == 'rws':
-            if is_master:
-                current_cost = np.sum(current_cost, axis=1)
-
-                print("Rescaling ...")
-
-                tmp_min_ni = min_ni[np.argsort(current_cost)]
-                tmp_max_ni = max_ni[np.argsort(current_cost)]
-
-                current = partools.rescale_ni(
-                    current, tmp_min_ni, tmp_max_ni,
-                    potential_template
-                )
-
-                new_u_domains = partools.shift_u(tmp_min_ni, tmp_max_ni)
-
-                print("new_u_domains:", new_u_domains)
-            else:
-                new_u_domains = None
-
-            if is_manager:
-                new_u_domains = manager_comm.bcast(new_u_domains, root=0)
-                potential_template.u_ranges = new_u_domains
-
-            current_cost, max_ni, min_ni, avg_ni = cost_fxn(
-                np.hstack([current, u_domains]), weights,
-                return_ni=True
-            )
-
-        if is_master:
-            T = np.min(np.sum(current_cost, axis=1))
-            T = 1
-        else:
-            T = 0
-
-        T = world_comm.bcast(T, root=0)
-
-        current = partools.mcmc(
-            current, u_domains, weights, cost_fxn, potential_template, T, parameters,
-            block.spline_tags, partools.checkpoint, is_master, step_num,
-            suffix=block.block_name, max_nsteps=nsteps
-        )
-
-        step_num += parameters['MCMC_BLOCK_SIZE']
-
-    if parameters['DO_LMIN' ]:
-        if is_master:
-            print("Performing final local minimization ...", flush=True)
-            print("Before", np.sum(current_cost, axis=1))
-
-            minimized = current.copy()
-        else:
-            minimized = None
-
-        minimized = local_minimization(
-            minimized, u_domains, cost_fxn, grad_wrap, weights, world_comm, is_master,
-            nsteps=parameters['LMIN_NSTEPS']
-        )
-
-        lm_cost = cost_fxn(minimized, weights)
-
-        if is_master:
-            current = minimized.copy()
-            current_cost = np.sum(lm_cost, axis=1)
-            print("After", current_cost)
-
-            partools.checkpoint(
-                current, tmp_max_ni, tmp_min_ni, tmp_avg_ni,
-                parameters['SA_NSTEPS'], parameters, potential_template
-            )
-
-    #
-    # while step_num < parameters['SA_NSTEPS']:
-    #     # do U rescaling
-    #     current_cost, max_ni, min_ni, avg_ni = cost_fxn(
-    #         current, weights, return_ni=True
-    #     )
-    #
-    #     if is_master:
-    #         # only plotting the range of the 1st potential
-    #         current_cost = np.sum(current_cost, axis=1)
-    #
-    #         tmp_min_ni = min_ni[np.argsort(current_cost)]
-    #         tmp_max_ni = max_ni[np.argsort(current_cost)]
-    #         tmp_avg_ni = avg_ni[np.argsort(current_cost)]
-    #
-    #         # output to ile
-    #         with open(parameters['NI_TRACE_FILE_NAME'], 'ab') as f:
-    #             np.savetxt(
-    #                 f,
-    #                 np.atleast_2d(
-    #                     [tmp_min_ni[0][0], tmp_max_ni[0][0],
-    #                      tmp_min_ni[0][1], tmp_max_ni[0][1],
-    #                      tmp_avg_ni[0][0], tmp_avg_ni[0][1]]
-    #                     )
-    #             )
-    #
-    #
-    #     if parameters['DO_RESCALE'] and \
-    #         (step_num < parameters['RESCALE_STOP_STEP']) and \
-    #             (step_num % parameters['RESCALE_FREQ'] == 0):
-    #                 if is_master:
-    #                     tmp_min_ni = min_ni[np.argsort(current_cost)]
-    #                     tmp_max_ni = max_ni[np.argsort(current_cost)]
-    #
-    #                     scale = np.max(
-    #                         np.abs(np.hstack([tmp_min_ni, tmp_max_ni])),
-    #                         axis=1
-    #                     )
-    #
-    #                     current = np.array(current)
-    #
-    #                     current[:, potential_template.rho_indices] /= \
-    #                         scale[:, np.newaxis]
-    #
-    #                     current[:, potential_template.g_indices] /= \
-    #                         scale[:, np.newaxis]
-    #
-    #                 else:
-    #                     new_u_domains = None
-    #
-    #                 # if is_manager:
-    #                 #     new_u_domains = manager_comm.bcast(new_u_domains, root=0)
-    #                 #     potential_template.u_ranges = new_u_domains
-    #                 #
-    #                 # current_cost = cost_fxn(current, weights)
-    #
-    #     if parameters['DO_LMIN'] and (step_num % parameters['LMIN_FREQ'] == 0):
-    #         current_cost = cost_fxn(current, weights)
-    #
-    #         if is_master:
-    #             print("Performing local minimization ...", flush=True)
-    #             print("Before", np.sum(current_cost, axis=1))
-    #
-    #             minimized = current.copy()
-    #         else:
-    #             minimized = None
-    #
-    #         minimized = local_minimization(
-    #             minimized , cost_fxn, grad_wrap, weights, world_comm, is_master,
-    #             nsteps=parameters['LMIN_NSTEPS']
-    #         )
-    #
-    #         lm_cost = cost_fxn(minimized, weights)
-    #
-    #         if is_master:
-    #             current = minimized.copy()
-    #             current_cost = np.sum(lm_cost, axis=1)
-    #             print("After", current_cost)
-    #
-    #     # propose a move
-    #     if is_master:
-    #
-    #         # choose a single knot from each potential
-    #         # rnd_indices = np.random.randint(
-    #         #     current.shape[1], size=current.shape[0]
-    #         # )
-    #         #
-    #         # trial_position = current.copy()
-    #         # trial_position[:, rnd_indices] += np.random.normal(
-    #         #     scale=0.01, size=current.shape[0]
-    #         # )
-    #
-    #         # choose a random collection of knots from each potential
-    #         mask = np.random.choice(
-    #             [True, False],
-    #             size = (current.shape[0], current.shape[1]),
-    #             p = [parameters['SA_MOVE_PROB'], 1 - parameters['SA_MOVE_PROB']]
-    #         )
-    #
-    #         trial_position = current.copy()
-    #         trial_position[mask] = trial_position[mask] +\
-    #             np.random.normal(scale=parameters['SA_MOVE_SCALE'])
-    #
-    #     else:
-    #         trial_position = None
-    #
-    #     # compute the Metropolis-Hastings ratio
-    #     trial_cost = cost_fxn(trial_position, weights)
-    #
-    #     # temperature is used as a multiplicative factor on the MLE cost
-    #     if is_master:
-    #         trial_cost = np.sum(trial_cost, axis=1)
-    #
-    #         tmp = current_cost
-    #
-    #         T = np.max([T_min, T*parameters['COOLING_RATE']])
-    #
-    #         ratio = np.exp((current_cost - trial_cost) / T)
-    #
-    #         # automatically accept anythinig with a ratio >= 1
-    #         where_auto_accept = np.where(ratio >= 1)[0]
-    #
-    #         # conditionally accept everything else
-    #         where_cond_accept = np.where(
-    #             np.random.random(ratio.shape[0]) < ratio
-    #         )[0]
-    #
-    #         total_accepted = set(
-    #             np.concatenate([where_auto_accept, where_cond_accept])
-    #         )
-    #
-    #         num_accepted += len(total_accepted)
-    #
-    #         # accepted = False
-    #         # if ratio > 1:
-    #         #     accepted = True
-    #         #     num_accepted += 1
-    #         # else:
-    #         #     if np.random.random() < ratio: # accept the move
-    #         #         accepted = True
-    #         #         num_accepted += 1
-    #
-    #
-    #         # update accepted moves and costs
-    #         current[where_auto_accept] = trial_position[where_auto_accept]
-    #         current_cost[where_auto_accept] = trial_cost[where_auto_accept]
-    #
-    #         current[where_cond_accept] = trial_position[where_cond_accept]
-    #         current_cost[where_cond_accept] = trial_cost[where_cond_accept]
-    #
-    #         # print statistics
-    #         print(
-    #             step_num + 1, "{:.3f}".format(T), np.min(current_cost),
-    #             np.average(current_cost),
-    #             num_accepted / (step_num + 1) / parameters['POP_SIZE'],
-    #             flush=True
-    #         )
-    #
-    #         chain[step_num + 1] = current
-    #         trace[step_num + 1] = current_cost
-    #
-    #         checkpoint(current, step_num, parameters)
-    #
-    #     step_num += 1
-    return chain, trace
-
-def prepare_save_directory(parameters):
-    """Creates directories to store results"""
-
-    if os.path.isdir(parameters['SAVE_DIRECTORY']):
-        shutil.rmtree(parameters['SAVE_DIRECTORY'])
-
-    os.mkdir(parameters['SAVE_DIRECTORY'])
-
-def local_minimization(current, u_domains, fxn, grad, weights, world_comm, is_master, nsteps=20):
-    pad = 100
-
-    def lm_fxn_wrap(raveled_pop, original_shape):
-        # print(raveled_pop)
-        val = fxn(
-            np.hstack([raveled_pop.reshape(original_shape), u_domains]),
-            weights, output=False
-        )
-
-        val = world_comm.bcast(val, root=0)
-
-        # pad with zeros since num structs is less than num knots
-        tmp = np.concatenate([val.ravel(), np.zeros(pad*original_shape[0])])
-
-        return tmp
-
-    def lm_grad_wrap(raveled_pop, original_shape):
-        # shape: (num_pots, num_structs*2, num_params)
-
-        # if is_master:
-        #     print('org_pop', raveled_pop.reshape(original_shape))
-
-        grads = grad(
-            np.hstack([raveled_pop.reshape(original_shape), u_domains]), weights
-        )
-
-        # if is_master:
-        #     print("grads.shape\n", grads.shape)
-
-        grads = world_comm.bcast(grads, root=0)
-
-        # if is_master:
-        #     print('grad', grads[0].astype(int))
-
-        num_pots, num_structs_2, num_params = grads.shape
-
-        padded_grad = np.zeros(
-            (num_pots, num_structs_2, num_pots, num_params)
-        )
-
-        for pot_id, g in enumerate(grads):
-            padded_grad[pot_id, :, pot_id, :] = g
-
-        padded_grad = padded_grad.reshape(
-            (num_pots * num_structs_2, num_pots * num_params)
-        )
-
-        # if is_master:
-        #     print('padded_grad', padded_grad.shape, padded_grad.astype(int))
-
-
-        # also pad with zeros since num structs is less than num knots
-
-        tmp = np.vstack([
-            padded_grad,
-            np.zeros((pad*num_pots, num_pots * num_params))]
-        )
-
-        return tmp
-
-    # lm_grad_wrap = '2-point'
-
-    current = world_comm.bcast(current, root=0)
-    current = np.array(current)
-
-    opt_results = least_squares(
-        lm_fxn_wrap, current.ravel(), lm_grad_wrap,
-        method='lm', max_nfev=nsteps, args=(current.shape,)
-    )
-
-    if is_master:
-        new_pop = opt_results['x'].reshape(current.shape)
-    else:
-        new_pop = None
-
-    org_fits = fxn(np.hstack([current, u_domains]), weights)
-    new_fits = fxn(np.hstack([new_pop, u_domains]), weights)
-
-    if is_master:
-        updated_current = list(current)
-
-        for i, ind in enumerate(new_pop):
-            if np.sum(new_fits[i]) < np.sum(org_fits[i]):
-                updated_current[i] = new_pop[i]
-            else:
-                updated_current[i] = updated_current[i]
-
-        current = np.array(updated_current)
-
-    current = world_comm.bcast(current, root=0)
-
-    return current
-
-if __name__ == "__main__":
-    sa(SA_NSTEPS, COOLING_RATE)
+import os
+import sys
+import shutil
+import random
+import numpy as np
+from mpi4py import MPI
+import partools
+import datetime
+from scipy.optimize import least_squares
+from collections import namedtuple
+
+from src.database import Database
+from src.manager import Manager
+
+mcmc_block = namedtuple(
+    'mcmc_block', 'block_name spline_tags selection_probability'
+)
+
+mcmc_blocks = {
+    'U': mcmc_block('rho', [5, 6], 4./20),
+    'rho': mcmc_block('rho', [3, 4], 4./20),
+    'f': mcmc_block('f', [7, 8], 4./20),
+    'g': mcmc_block('g', [9, 10, 11], 4./20),
+    'rho-U': mcmc_block('rho-U', [3, 4, 5, 6], 2./20),
+    'f-g-U': mcmc_block('f-g-U', [5,  6, 7, 8, 9, 10, 11], 2./20),
+    # 'rws': mcmc_block('rws', [5, 6], 1./20),
+}
+
+################################################################################
+def sa(parameters, database, potential_template, is_manager, manager,
+        manager_comm):
+    """
+    Runs a simulated annealing run. The Metropolis-Hastings acception/rejection
+    criterion sampling from a normally-distributed P-dimensional vector for move
+    proposals (where P is the number of parameters in the parameter vector)
+
+    Note: cost_fxn should be parallelized, which is why you the processors need
+    to know if they are the master
+
+    Args:
+        cost_fxn (callable): function for evaluating the costs
+        is_master (bool): True if processor's world rank is 0
+        cooling_rate (float): T = T0 - a*t (linear) or T = T0*a^t (exponential)
+
+    Returns:
+        chain (np.arr): the chain of 'nsteps' number of parameter vectors
+        trace (np.arr): costs of each vector in the chain
+
+    "cost" = "fitness"
+    "likelihood", L() = np.exp(-cost / W) -- W = cost of MLE
+    acceptance ratio = L(new) / L(old) -- see Givens/Hoeting section 7.1.1
+    """
+    # Record MPI settings
+    world_comm = MPI.COMM_WORLD
+    world_rank = world_comm.Get_rank()
+    world_size = world_comm.Get_size()
+
+    is_master = (world_rank == 0)
+
+    if is_master:
+        prepare_save_directory(parameters)
+
+        all_struct_names = [s.encode('utf-8').strip().decode('utf-8') for s in
+                database.unique_structs]
+
+        struct_natoms = database.unique_natoms
+        num_structs = len(all_struct_names)
+
+        print(all_struct_names)
+
+        old_copy_names = list(all_struct_names)
+
+        worker_ranks = partools.compute_procs_per_subset(
+            struct_natoms, world_size
+        )
+
+        weights = np.ones(len(database.entries))
+        print("worker_ranks:", worker_ranks)
+    else:
+        num_structs = None
+        worker_ranks = None
+        all_struct_names = None
+
+        weights = None
+
+    weights = world_comm.bcast(weights, root=0)
+    num_structs = world_comm.bcast(num_structs, root=0)
+
+    cost_fxn, grad_wrap = partools.build_evaluation_functions(
+        potential_template, database, all_struct_names, manager,
+        is_master, is_manager, manager_comm, "Ti48Mo80_type1_c18"
+    )
+
+    if is_master:
+        chain = np.zeros(
+            (parameters['SA_NSTEPS'] + 1, parameters['POP_SIZE'],
+                np.where(potential_template.active_mask)[0].shape[0])
+        )
+
+        for i in range(parameters['POP_SIZE']):
+            tmp = potential_template.generate_random_instance()
+            chain[0, i, :] = tmp[np.where(potential_template.active_mask)[0]]
+
+        current = chain[0]
+        print("current.shape", current.shape)
+    else:
+        current = None
+        chain = None
+        trace = None
+
+    current_cost, max_ni, min_ni, avg_ni = cost_fxn(
+        current, weights,
+        return_ni=True
+    )
+
+    if is_master:
+        current_cost = np.sum(current_cost, axis=1)
+
+        print('max_ni:', max_ni)
+        print('min_ni:', min_ni)
+
+        scale = np.max(np.abs(np.hstack([min_ni, max_ni])), axis=1)
+
+        current[:, potential_template.rho_indices] /= \
+            scale[:, np.newaxis]
+
+        current[:, potential_template.g_indices] /= \
+            scale[:, np.newaxis]
+
+    current_cost, max_ni, min_ni, avg_ni = cost_fxn(
+        current, weights,
+        return_ni=True
+    )
+
+    if is_master:
+        current_cost = np.sum(current_cost, axis=1)
+
+        print('max_ni:', max_ni)
+        print('min_ni:', min_ni)
+
+        trace = np.zeros((parameters['SA_NSTEPS'] + 1, parameters['POP_SIZE']))
+
+        trace[0] = current_cost
+
+        T = parameters['TSTART']
+        T_min = parameters['TMIN']
+
+        print("step T min_cost avg_cost avg_accepted")
+        print(
+            0, "{:.2}".format(T), np.min(current_cost),
+            np.average(current_cost), "--", flush=True
+        )
+
+        tmp_min_ni = min_ni[np.argsort(current_cost)]
+        tmp_max_ni = max_ni[np.argsort(current_cost)]
+        tmp_avg_ni = avg_ni[np.argsort(current_cost)]
+
+        partools.checkpoint(
+            current, current_cost, tmp_max_ni, tmp_min_ni, tmp_avg_ni, -1,
+            parameters, potential_template
+        )
+
+        num_accepted = 0
+
+    if parameters['DO_LMIN']:
+        pass
+        # if is_master:
+        #     print("Performing initial local minimization ...", flush=True)
+        #     print("Before", current_cost)
+
+        #     minimized = current.copy()
+        # else:
+        #     minimized = None
+
+        # minimized = local_minimization(
+        #     minimized , cost_fxn, grad_wrap, weights, world_comm, is_master,
+        #     nsteps=parameters['LMIN_NSTEPS']
+        # )
+
+        # lm_cost, max_ni, min_ni, avg_ni = cost_fxn(
+        #     minimized, weights,
+        #     return_ni=True
+        # )
+
+        # if is_master:
+        #     current = minimized.copy()
+        #     current_cost = np.sum(lm_cost, axis=1)
+        #     print("After", current_cost)
+
+        #     tmp_min_ni = min_ni[np.argsort(current_cost)]
+        #     tmp_max_ni = max_ni[np.argsort(current_cost)]
+        #     tmp_avg_ni = avg_ni[np.argsort(current_cost)]
+
+        #     partools.checkpoint(
+        #         current, current_cost, tmp_max_ni, tmp_min_ni, tmp_avg_ni, 0,
+        #         parameters, potential_template
+        #     )
+
+    # run simulated annealing; stop cooling once T = Tmin
+    step_num = 0
+    num_blocks = parameters['SA_NSTEPS'] // parameters['MCMC_BLOCK_SIZE']
+
+    for block_num in range(num_blocks):
+        if is_master:
+            choice = np.random.choice(
+                list(mcmc_blocks.keys()),
+                p=[b.selection_probability for b in mcmc_blocks.values()],
+            )
+
+            nsteps = parameters['MCMC_BLOCK_SIZE']
+
+            if block_num == 0:
+                choice = 'U'
+                nsteps = 3*parameters['MCMC_BLOCK_SIZE']
+
+            block = mcmc_blocks[choice]
+        else:
+            block = None
+            nsteps = None
+
+        block = world_comm.bcast(block, root=0)
+        nsteps = world_comm.bcast(nsteps, root=0)
+
+        current_cost, max_ni, min_ni, avg_ni = cost_fxn(
+            current, weights, return_ni=True
+        )
+
+        if block.block_name == 'rws':
+            if is_master:
+                current_cost = np.sum(current_cost, axis=1)
+
+                print("Rescaling ...")
+
+                tmp_min_ni = min_ni[np.argsort(current_cost)]
+                tmp_max_ni = max_ni[np.argsort(current_cost)]
+
+                current = partools.rescale_ni(
+                    current, tmp_min_ni, tmp_max_ni,
+                    potential_template
+                )
+
+                new_u_domains = partools.shift_u(tmp_min_ni, tmp_max_ni)
+
+                print("new_u_domains:", new_u_domains)
+            else:
+                new_u_domains = None
+
+            if is_manager:
+                new_u_domains = manager_comm.bcast(new_u_domains, root=0)
+                potential_template.u_ranges = new_u_domains
+
+            current_cost, max_ni, min_ni, avg_ni = cost_fxn(
+                current, weights, return_ni=True
+            )
+
+        if is_master:
+            T = np.min(np.sum(current_cost, axis=1))
+            T = 1
+        else:
+            T = 0
+
+        T = world_comm.bcast(T, root=0)
+
+        current = partools.mcmc(
+            current, weights, cost_fxn, potential_template, T, parameters,
+            block.spline_tags, partools.checkpoint, is_master, step_num,
+            suffix=block.block_name, max_nsteps=nsteps
+        )
+
+        step_num += parameters['MCMC_BLOCK_SIZE']
+
+    if parameters['DO_LMIN' ]:
+        if is_master:
+            print("Performing final local minimization ...", flush=True)
+            print("Before", np.sum(current_cost, axis=1))
+
+            minimized = current.copy()
+        else:
+            minimized = None
+
+        minimized = local_minimization(
+            minimized , cost_fxn, grad_wrap, weights, world_comm, is_master,
+            nsteps=parameters['LMIN_NSTEPS']
+        )
+
+        lm_cost = cost_fxn(minimized, weights)
+
+        if is_master:
+            current = minimized.copy()
+            current_cost = np.sum(lm_cost, axis=1)
+            print("After", current_cost)
+
+            partools.checkpoint(
+                current, tmp_max_ni, tmp_min_ni, tmp_avg_ni,
+                parameters['SA_NSTEPS'], parameters, potential_template
+            )
+
+    #
+    # while step_num < parameters['SA_NSTEPS']:
+    #     # do U rescaling
+    #     current_cost, max_ni, min_ni, avg_ni = cost_fxn(
+    #         current, weights, return_ni=True
+    #     )
+    #
+    #     if is_master:
+    #         # only plotting the range of the 1st potential
+    #         current_cost = np.sum(current_cost, axis=1)
+    #
+    #         tmp_min_ni = min_ni[np.argsort(current_cost)]
+    #         tmp_max_ni = max_ni[np.argsort(current_cost)]
+    #         tmp_avg_ni = avg_ni[np.argsort(current_cost)]
+    #
+    #         # output to ile
+    #         with open(parameters['NI_TRACE_FILE_NAME'], 'ab') as f:
+    #             np.savetxt(
+    #                 f,
+    #                 np.atleast_2d(
+    #                     [tmp_min_ni[0][0], tmp_max_ni[0][0],
+    #                      tmp_min_ni[0][1], tmp_max_ni[0][1],
+    #                      tmp_avg_ni[0][0], tmp_avg_ni[0][1]]
+    #                     )
+    #             )
+    #
+    #
+    #     if parameters['DO_RESCALE'] and \
+    #         (step_num < parameters['RESCALE_STOP_STEP']) and \
+    #             (step_num % parameters['RESCALE_FREQ'] == 0):
+    #                 if is_master:
+    #                     tmp_min_ni = min_ni[np.argsort(current_cost)]
+    #                     tmp_max_ni = max_ni[np.argsort(current_cost)]
+    #
+    #                     scale = np.max(
+    #                         np.abs(np.hstack([tmp_min_ni, tmp_max_ni])),
+    #                         axis=1
+    #                     )
+    #
+    #                     current = np.array(current)
+    #
+    #                     current[:, potential_template.rho_indices] /= \
+    #                         scale[:, np.newaxis]
+    #
+    #                     current[:, potential_template.g_indices] /= \
+    #                         scale[:, np.newaxis]
+    #
+    #                 else:
+    #                     new_u_domains = None
+    #
+    #                 # if is_manager:
+    #                 #     new_u_domains = manager_comm.bcast(new_u_domains, root=0)
+    #                 #     potential_template.u_ranges = new_u_domains
+    #                 #
+    #                 # current_cost = cost_fxn(current, weights)
+    #
+    #     if parameters['DO_LMIN'] and (step_num % parameters['LMIN_FREQ'] == 0):
+    #         current_cost = cost_fxn(current, weights)
+    #
+    #         if is_master:
+    #             print("Performing local minimization ...", flush=True)
+    #             print("Before", np.sum(current_cost, axis=1))
+    #
+    #             minimized = current.copy()
+    #         else:
+    #             minimized = None
+    #
+    #         minimized = local_minimization(
+    #             minimized , cost_fxn, grad_wrap, weights, world_comm, is_master,
+    #             nsteps=parameters['LMIN_NSTEPS']
+    #         )
+    #
+    #         lm_cost = cost_fxn(minimized, weights)
+    #
+    #         if is_master:
+    #             current = minimized.copy()
+    #             current_cost = np.sum(lm_cost, axis=1)
+    #             print("After", current_cost)
+    #
+    #     # propose a move
+    #     if is_master:
+    #
+    #         # choose a single knot from each potential
+    #         # rnd_indices = np.random.randint(
+    #         #     current.shape[1], size=current.shape[0]
+    #         # )
+    #         #
+    #         # trial_position = current.copy()
+    #         # trial_position[:, rnd_indices] += np.random.normal(
+    #         #     scale=0.01, size=current.shape[0]
+    #         # )
+    #
+    #         # choose a random collection of knots from each potential
+    #         mask = np.random.choice(
+    #             [True, False],
+    #             size = (current.shape[0], current.shape[1]),
+    #             p = [parameters['SA_MOVE_PROB'], 1 - parameters['SA_MOVE_PROB']]
+    #         )
+    #
+    #         trial_position = current.copy()
+    #         trial_position[mask] = trial_position[mask] +\
+    #             np.random.normal(scale=parameters['SA_MOVE_SCALE'])
+    #
+    #     else:
+    #         trial_position = None
+    #
+    #     # compute the Metropolis-Hastings ratio
+    #     trial_cost = cost_fxn(trial_position, weights)
+    #
+    #     # temperature is used as a multiplicative factor on the MLE cost
+    #     if is_master:
+    #         trial_cost = np.sum(trial_cost, axis=1)
+    #
+    #         tmp = current_cost
+    #
+    #         T = np.max([T_min, T*parameters['COOLING_RATE']])
+    #
+    #         ratio = np.exp((current_cost - trial_cost) / T)
+    #
+    #         # automatically accept anythinig with a ratio >= 1
+    #         where_auto_accept = np.where(ratio >= 1)[0]
+    #
+    #         # conditionally accept everything else
+    #         where_cond_accept = np.where(
+    #             np.random.random(ratio.shape[0]) < ratio
+    #         )[0]
+    #
+    #         total_accepted = set(
+    #             np.concatenate([where_auto_accept, where_cond_accept])
+    #         )
+    #
+    #         num_accepted += len(total_accepted)
+    #
+    #         # accepted = False
+    #         # if ratio > 1:
+    #         #     accepted = True
+    #         #     num_accepted += 1
+    #         # else:
+    #         #     if np.random.random() < ratio: # accept the move
+    #         #         accepted = True
+    #         #         num_accepted += 1
+    #
+    #
+    #         # update accepted moves and costs
+    #         current[where_auto_accept] = trial_position[where_auto_accept]
+    #         current_cost[where_auto_accept] = trial_cost[where_auto_accept]
+    #
+    #         current[where_cond_accept] = trial_position[where_cond_accept]
+    #         current_cost[where_cond_accept] = trial_cost[where_cond_accept]
+    #
+    #         # print statistics
+    #         print(
+    #             step_num + 1, "{:.3f}".format(T), np.min(current_cost),
+    #             np.average(current_cost),
+    #             num_accepted / (step_num + 1) / parameters['POP_SIZE'],
+    #             flush=True
+    #         )
+    #
+    #         chain[step_num + 1] = current
+    #         trace[step_num + 1] = current_cost
+    #
+    #         checkpoint(current, step_num, parameters)
+    #
+    #     step_num += 1
+    return chain, trace
+
+def prepare_save_directory(parameters):
+    """Creates directories to store results"""
+
+    if os.path.isdir(parameters['SAVE_DIRECTORY']):
+        shutil.rmtree(parameters['SAVE_DIRECTORY'])
+
+    os.mkdir(parameters['SAVE_DIRECTORY'])
+
+def local_minimization(current, fxn, grad, weights, world_comm, is_master, nsteps=20):
+    pad = 100
+
+    def lm_fxn_wrap(raveled_pop, original_shape):
+        # print(raveled_pop)
+        val = fxn(
+            raveled_pop.reshape(original_shape), weights, output=False
+        )
+
+        val = world_comm.bcast(val, root=0)
+
+        # pad with zeros since num structs is less than num knots
+        tmp = np.concatenate([val.ravel(), np.zeros(pad*original_shape[0])])
+
+        return tmp
+
+    def lm_grad_wrap(raveled_pop, original_shape):
+        # shape: (num_pots, num_structs*2, num_params)
+
+        # if is_master:
+        #     print('org_pop', raveled_pop.reshape(original_shape))
+
+        grads = grad(
+            raveled_pop.reshape(original_shape), weights
+        )
+
+        # if is_master:
+        #     print("grads.shape\n", grads.shape)
+
+        grads = world_comm.bcast(grads, root=0)
+
+        # if is_master:
+        #     print('grad', grads[0].astype(int))
+
+        num_pots, num_structs_2, num_params = grads.shape
+
+        padded_grad = np.zeros(
+            (num_pots, num_structs_2, num_pots, num_params)
+        )
+
+        for pot_id, g in enumerate(grads):
+            padded_grad[pot_id, :, pot_id, :] = g
+
+        padded_grad = padded_grad.reshape(
+            (num_pots * num_structs_2, num_pots * num_params)
+        )
+
+        # if is_master:
+        #     print('padded_grad', padded_grad.shape, padded_grad.astype(int))
+
+
+        # also pad with zeros since num structs is less than num knots
+
+        tmp = np.vstack([
+            padded_grad,
+            np.zeros((pad*num_pots, num_pots * num_params))]
+        )
+
+        return tmp
+
+    # lm_grad_wrap = '2-point'
+
+    current = world_comm.bcast(current, root=0)
+    current = np.array(current)
+
+    opt_results = least_squares(
+        lm_fxn_wrap, current.ravel(), lm_grad_wrap,
+        method='lm', max_nfev=nsteps, args=(current.shape,)
+    )
+
+    if is_master:
+        new_pop = opt_results['x'].reshape(current.shape)
+    else:
+        new_pop = None
+
+    org_fits = fxn(current, weights)
+    new_fits = fxn(new_pop, weights)
+
+    if is_master:
+        updated_current = list(current)
+
+        for i, ind in enumerate(new_pop):
+            if np.sum(new_fits[i]) < np.sum(org_fits[i]):
+                updated_current[i] = new_pop[i]
+            else:
+                updated_current[i] = updated_current[i]
+
+        current = np.array(updated_current)
+
+    current = world_comm.bcast(current, root=0)
+
+    return current
+
+if __name__ == "__main__":
+    sa(SA_NSTEPS, COOLING_RATE)