--- conflicted
+++ resolved
@@ -192,37 +192,12 @@
         fitting_struct_names = None
         pz_weights = None
 
-<<<<<<< HEAD
     # Build manager and have it send the structure to its workers
     manager = Manager(manager_rank, worker_comm, potential_template)
 
     manager.struct_name = struct_name
     tmp_struct = manager.load_structure(
         manager.struct_name, DB_PATH + "/"
-=======
-    potential_template = world_comm.bcast(potential_template, root=0)
-    num_structs = world_comm.bcast(num_structs, root=0)
-
-    # Send structs to managers and build communicators
-    fitting_manager_stuff = prepare_managers(world_comm, fitting_worker_ranks)
-    fitting_manager = fitting_manager_stuff[0]
-    is_fitting_manager = fitting_manager_stuff[1]
-    fitting_manager_comm = fitting_manager_stuff[2]
-    fitting_worker_comm = fitting_manager_stuff[3] 
-
-    testing_manager_stuff = prepare_managers(world_comm, testing_worker_ranks)
-    testing_manager = testing_manager_stuff[0]
-    is_testing_manager = testing_manager_stuff[1]
-    testing_manager_comm = testing_manager_stuff[2]
-    testing_worker_comm = testing_manager_stuff[3] 
-
-    # TODO: these should actually be called "error functions" or something
-    # Define functions for computing fitnesses and gradients
-    fitting_fxn, fitting_grad = partools.build_evaluation_functions(
-        potential_template, fitting_database, fitting_struct_names, manager,
-        is_master, is_fitting_manager, fitting_manager_comm,
-        flatten=FLATTEN_LANDSCAPE
->>>>>>> 09b84d22
     )
 
     testing_fxn, testing_grad = partools.build_evaluation_functions(
