--- conflicted
+++ resolved
@@ -10,7 +10,6 @@
 
 np.set_printoptions(precision=8, suppress=True)
 
-import cProfile
 import time
 import matplotlib.pyplot as plt
 import matplotlib.animation as animation
@@ -24,11 +23,7 @@
 
 ################################################################################
 
-<<<<<<< HEAD
-def ga(parameters, database, template, is_manager, manager, manager_comm):
-=======
 def ga(parameters, database, template, node_manager,):
->>>>>>> 2c8b5f5b
     # Record MPI settings
     world_comm = MPI.COMM_WORLD
     world_rank = world_comm.Get_rank()
@@ -56,6 +51,7 @@
 
         weights = np.ones(len(all_struct_names))
     else:
+        database = None
         all_struct_names = None
         weights = None
 
@@ -73,15 +69,12 @@
     toolbox.register("evaluate_population", fxn_wrap)
     toolbox.register("gradient", grad_wrap)
 
-    print(template.pvec_len)
-
     # Create the original population
     if is_master:
 
         # master_pop contains all of the parameters (un-masked)
         master_pop = toolbox.population(n=parameters['POP_SIZE'])
         master_pop = np.array(master_pop)
-        master_pop[:] = 1
 
         # ga_pop contains only the active parameters (masked)
         ga_pop = master_pop[:, np.where(template.active_mask)[0]].copy()
@@ -101,12 +94,8 @@
         master_pop, weights, return_ni=True, penalty=parameters['PENALTY_ON']
     )
 
-    return
-
     if is_master:
         print('init min/max ni', min_ni[0], max_ni[0])
-
-        # print(init_fit)
 
         master_pop = partools.rescale_ni(master_pop, min_ni, max_ni, template)
         ga_pop = master_pop[:, np.where(template.active_mask)[0]]
@@ -115,7 +104,7 @@
     else:
         subset = None
 
-    fitnesses, max_ni, min_ni, avg_ni = toolbox.evaluate_population(
+    new_fit, max_ni, min_ni, avg_ni = toolbox.evaluate_population(
         master_pop, weights, return_ni=True, penalty=parameters['PENALTY_ON']
     )
 
@@ -123,7 +112,7 @@
     if is_master:
         print('rescaled min/max ni', min_ni[0], max_ni[0])
 
-        new_fit = np.sum(fitnesses, axis=1)
+        new_fit = np.sum(new_fit, axis=1)
 
         pop_copy = []
         for ind in ga_pop:
@@ -153,6 +142,9 @@
 
         ga_start = time.time()
 
+    # TODO: only calculate these if specified
+
+    toggle_time = parameters['TOGGLE_FREQ']
     lmin_time = parameters['LMIN_FREQ']
     resc_time = parameters['RESCALE_FREQ']
     shift_time = parameters['SHIFT_FREQ']
@@ -161,7 +153,6 @@
     mcmc_step = 0
 
     u_only_status = 'off'
-    toggle_time = parameters['TOGGLE_FREQ']
 
     # begin GA
     generation_number = 1
@@ -236,21 +227,16 @@
 
                         new_fit = np.sum(fitnesses, axis=1)
 
-                        # tmp_min_ni = min_ni[np.argsort(new_fit)]
-                        # tmp_max_ni = max_ni[np.argsort(new_fit)]
-
                         master_pop = partools.rescale_ni(
                             master_pop, min_ni, max_ni, template
                         )
 
-                    # re-compute the ni data for use with shifting U domains
                     fitnesses, max_ni, min_ni, avg_ni = toolbox.evaluate_population(
                         master_pop, weights, return_ni=True,
                         penalty=parameters['PENALTY_ON']
                     )
 
                     resc_time = parameters['RESCALE_FREQ'] - 1
-
                 else:
                     if u_only_status == 'off':  # don't decrement counter if U-only
                         resc_time -= 1
@@ -261,22 +247,6 @@
                 if is_master:
                     new_fit = np.sum(fitnesses, axis=1)
 
-                    ga_pop = master_pop[:, np.where(template.active_mask)[0]].copy()
-
-                    pop_copy = []
-                    for ind in ga_pop:
-                        pop_copy.append(creator.Individual(ind))
-
-                    ga_pop = pop_copy
-
-                    for ind, fit in zip(ga_pop, new_fit):
-                        ind.fitness.values = fit,
-
-                    ga_pop = tools.selBest(ga_pop, len(ga_pop))
-
-                    master_pop = master_pop[np.argsort(new_fit)]
-                    master_pop[:, np.where(template.active_mask)[0]] = np.array(ga_pop)
-
                     tmp_min_ni = min_ni[np.argsort(new_fit)]
                     tmp_max_ni = max_ni[np.argsort(new_fit)]
 
@@ -285,71 +255,18 @@
                 else:
                     new_u_domains = None
 
-                if is_manager:
-                    new_u_domains = manager_comm.bcast(new_u_domains, root=0)
-                    template.u_ranges = new_u_domains
-
-                    manager.pot_template.u_ranges = template.u_ranges
+                new_u_domains = world_comm.bcast(new_u_domains, root=0)
+                template.u_ranges = new_u_domains
 
                 shift_time = parameters['SHIFT_FREQ'] - 1
             else:
                 if u_only_status == 'off':  # don't decrement counter if U-only
                     shift_time -= 1
 
-<<<<<<< HEAD
-        if parameters['DO_MCMC'] and (mcmc_time == 0):
-            if is_master: 
-                print("Performing U-only MCMC...")
-
-            master_pop = partools.mcmc(
-                    master_pop, weights, toolbox.evaluate_population,
-                    template, 1, parameters, [5, 6], is_master,
-                    start_step=mcmc_step, max_nsteps=parameters['MCMC_NSTEPS'],
-                    suffix="U"
-            )
-
-            fitnesses, max_ni, min_ni, avg_ni = toolbox.evaluate_population(
-                master_pop, weights, return_ni=True,
-                penalty=parameters['PENALTY_ON']
-            )
-
-            if is_master:
-                new_fit = np.sum(fitnesses, axis=1)
-
-                ga_pop = master_pop[:, np.where(template.active_mask)[0]].copy()
-
-                pop_copy = []
-                for ind in ga_pop:
-                    pop_copy.append(creator.Individual(ind))
-
-                ga_pop = pop_copy
-
-                for ind, fit in zip(ga_pop, new_fit):
-                    ind.fitness.values = fit,
-
-            mcmc_step += parameters['MCMC_NSTEPS']
-            mcmc_time = parameters['MCMC_FREQ'] - 1
-
-        else:
-            mcmc_time -= 1
-=======
-        # fitnesses, max_ni, min_ni, avg_ni = toolbox.evaluate_population(
-        #     master_pop, weights, return_ni=True,
-        #     penalty=parameters['PENALTY_ON']
-        # )
-
-        my_ret = [None]
-        cProfile.runctx(
-            "my_ret[0] = toolbox.evaluate_population(master_pop, weights, return_ni=True, penalty=parameters['PENALTY_ON'])", globals(), locals(),
-            f"evaluate_population.cprof"
-        )
->>>>>>> 2c8b5f5b
-
-        fitnesses = my_ret[0][0]
-        max_ni = my_ret[0][1]
-        min_ni = my_ret[0][2]
-        avg_ni = my_ret[0][3]
-
+        fitnesses, max_ni, min_ni, avg_ni = toolbox.evaluate_population(
+            master_pop, weights, return_ni=True,
+            penalty=parameters['PENALTY_ON']
+        )
 
         # TODO: errors will occur if you try to resc/shift with U-only on
         if parameters['DO_TOGGLE'] and (toggle_time == 0):
@@ -378,14 +295,8 @@
             new_mask = world_comm.bcast(new_mask, root=0)
 
             template.active_mask = new_mask
-
         else:
             toggle_time -= 1
-
-        fitnesses, max_ni, min_ni, avg_ni = toolbox.evaluate_population(
-            master_pop, weights, return_ni=True,
-            penalty=parameters['PENALTY_ON']
-        )
 
         # update GA Individuals with new costs; sort
         if is_master:
@@ -394,8 +305,6 @@
             tmp_min_ni = min_ni[np.argsort(new_fit)]
             tmp_max_ni = max_ni[np.argsort(new_fit)]
             tmp_avg_ni = avg_ni[np.argsort(new_fit)]
-
-            ga_pop = master_pop[:, np.where(template.active_mask)[0]]
 
             pop_copy = []
             for ind in ga_pop:
@@ -451,43 +360,35 @@
         else:
             new_mask = None
 
-        if is_manager:
-            new_mask = manager_comm.bcast(new_mask, root=0)
-
-            template.active_mask = new_mask
-            manager.pot_template.active_mask = template.active_mask
+        new_mask = world_comm.bcast(new_mask, root=0)
+
+        template.active_mask = new_mask
     else:
         if is_master:
             print("U-only mode is off; ready for final LM", flush=True)
 
     # Perform a final local optimization on the final results of the GA
-    # if is_master:
-    #     print(
-    #         "Performing final local minimization on top 10 potentials...",
-    #         flush=True
-    #     )
-    # 
-    #     subset = ga_pop[:10]
-    # else:
-    #     subset = None
-    # 
-    # subset = np.array(subset)
-    # subset = local_minimization(
-    #     subset, master_pop, template, toolbox.evaluate_population,
-    #     toolbox.gradient, weights, world_comm, is_master,
-    #     nsteps=parameters['LMIN_NSTEPS'], lm_output=True
-    # )
-    # 
-    # if is_master:
-    #     ga_pop[:10] = subset
-    # 
-    #     master_pop[:, np.where(template.active_mask)[0]] = np.array(ga_pop)
-
-<<<<<<< HEAD
+    if is_master:
+        print(
+            "Performing final local minimization on top 10 potentials...",
+            flush=True
+        )
+
+        subset = ga_pop[:10]
+    else:
+        subset = None
+
+    subset = np.array(subset)
+    subset = local_minimization(
+        subset, master_pop, template, toolbox.evaluate_population,
+        toolbox.gradient, weights, world_comm, is_master,
+        nsteps=parameters['LMIN_NSTEPS']
+    )
+
+    if is_master:
+        ga_pop[:10] = subset
         master_pop[:, np.where(template.active_mask)[0]] = np.array(ga_pop)
 
-=======
->>>>>>> 2c8b5f5b
     # compute final fitness
     fitnesses, max_ni, min_ni, avg_ni = toolbox.evaluate_population(
         master_pop, weights, return_ni=True, penalty=parameters['PENALTY_ON']
@@ -636,7 +537,7 @@
     stats.register("max", np.max)
 
     logbook = tools.Logbook()
-    logbook.header = "gen", "size", "min", "max", "avg", "std"#, "num_active"
+    logbook.header = "gen", "size", "min", "max", "avg", "std", "num_active"
 
     return stats, logbook
 
@@ -647,7 +548,7 @@
     record = stats.compile(pop)
 
     logbook.record(
-        gen=gen_num, size=len(pop), **record#, num_active=active_knots
+        gen=gen_num, size=len(pop), **record, num_active=active_knots
     )
 
     print(logbook.stream, flush=True)
