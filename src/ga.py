"""A genetic algorithm module for use in potential fitting and database
optimization. In terms of the original paper, this module would be intended to
run a GA over the fitting databases as well as a GA to find the theta_MLE.

Authors: Josh Vita (UIUC), Dallas Trinkle (UIUC)
"""

import numpy as np


np.set_printoptions(precision=8, suppress=True)

import time
import matplotlib.pyplot as plt
import matplotlib.animation as animation
from scipy.interpolate import CubicSpline
from mpi4py import MPI

from deap import base, creator, tools

import src.partools as partools
from partools import local_minimization

################################################################################

def ga(parameters, database, template, is_manager, manager,
        manager_comm):
    # Record MPI settings
    world_comm = MPI.COMM_WORLD
    world_rank = world_comm.Get_rank()

    is_master = (world_rank == 0)

    if is_master:
        # Prepare directories and files
        print_settings(parameters)

        # GA tools
        stats, logbook = build_stats_and_log()

        all_struct_names = [s.encode('utf-8').strip().decode('utf-8') for s in
                            list(database.keys())]

<<<<<<< HEAD
        # TODO: should only use a selection of the keys

        print(all_struct_names)

=======
        if is_master:
            original_mask = template.active_mask.copy()
>>>>>>> eec58251
    else:
        database = None
        all_struct_names = None

    template = world_comm.bcast(template, root=0)

    fxn_wrap, grad_wrap = partools.build_evaluation_functions(
        template, database, all_struct_names, manager,
        is_master, is_manager, manager_comm, "Ti48Mo80_type1_c18"
    )

    # Have every process build the toolbox
    toolbox, creator = build_ga_toolbox(template)

    toolbox.register("evaluate_population", fxn_wrap)
    toolbox.register("gradient", grad_wrap)

    # Create the original population
    if is_master:

        # master_pop contains all of the parameters (un-masked)
        master_pop = toolbox.population(n=parameters['POP_SIZE'])
        master_pop = np.array(master_pop)

        # ga_pop contains only the active parameters (masked)
        ga_pop = master_pop[:, np.where(template.active_mask)[0]].copy()

        weights = np.ones(len(database.entries))
    else:
        master_pop = np.empty((parameters['POP_SIZE'], template.pvec_len))

        ga_pop = np.zeros(
            (
                parameters['POP_SIZE'],
                len(np.where(template.active_mask.shape)[0])
            )
        )

        weights = None

    weights = world_comm.bcast(weights, root=0)

    init_fit, max_ni, min_ni, avg_ni = toolbox.evaluate_population(
        master_pop, weights, return_ni=True, penalty=parameters['PENALTY_ON']
    )

    if is_master:
        print('init min/max ni', min_ni[0], max_ni[0])

        ga_pop = partools.rescale_ni(ga_pop, min_ni, max_ni, template)

        master_pop[:, np.where(template.active_mask)[0]] = np.array(ga_pop)

        subset = ga_pop[:10]
    else:
        subset = None

    new_fit, max_ni, min_ni, avg_ni = toolbox.evaluate_population(
        master_pop, weights, return_ni=True, penalty=parameters['PENALTY_ON']
    )

    # Have master gather fitnesses and update individuals
    if is_master:
        print('rescaled min/max ni', min_ni[0], max_ni[0])

        new_fit = np.sum(new_fit, axis=1)

        pop_copy = []
        for ind in ga_pop:
            pop_copy.append(creator.Individual(ind))

        ga_pop = pop_copy

        for ind, fit in zip(ga_pop, new_fit):
            ind.fitness.values = fit,

        ga_pop = tools.selBest(ga_pop, len(ga_pop))

        # Sort population; best on top
        master_pop = master_pop[np.argsort(new_fit)]
        master_pop[:, np.where(template.active_mask)[0]] = np.array(ga_pop)

        partools.checkpoint(
            master_pop, new_fit, max_ni,
            min_ni, avg_ni, 0, parameters, template,
            parameters['NSTEPS']
        )

    if is_master:
        print_statistics(
            ga_pop, 0, stats, logbook, len(np.where(template.active_mask)[0])
        )

        ga_start = time.time()

<<<<<<< HEAD
    # Begin GA
    if parameters['RUN_NEW_GA']:
        generation_number = 1
        while (generation_number < parameters['GA_NSTEPS']):
            if is_master:
                # print("before:", np.min(new_fit), new_fit[0])

                master_pop = tools.selBest(master_pop, len(master_pop))
                # Preserve top 50%, breed survivors
                for pot_num in range(len(master_pop) // 2, len(master_pop)):
                    mom_idx = np.random.randint(1, len(master_pop) // 2)

                    # TODO: add a check to make sure GA popsize is large enough
                    dad_idx = mom_idx
                    while dad_idx == mom_idx:
                        dad_idx = np.random.randint(1, len(master_pop) // 2)

                    mom = master_pop[mom_idx]
                    dad = master_pop[dad_idx]

                    kid, _ = toolbox.mate(toolbox.clone(mom),
                                          toolbox.clone(dad))
                    master_pop[pot_num] = kid

                # Mutate randomly everyone except top 10% (or top 2)
                for mut_ind in master_pop[
                               max(2, int(parameters['POP_SIZE'] / 10)):]:
                    if np.random.random() >= parameters[
                        'MUT_PB']: toolbox.mutate(mut_ind)

            # Run local minimization on best individual if desired
            if parameters['DO_LMIN'] and (
                    generation_number % parameters['LMIN_FREQ'] == 0):
=======
    toggle_time = parameters['TOGGLE_FREQ']
    lmin_time = parameters['LMIN_FREQ']
    resc_time = parameters['RESCALE_FREQ']
    shift_time = parameters['SHIFT_FREQ']

    # tracks if U-only optimization is being performed
    u_only_status = 'off'

    # begin GA
    generation_number = 1
    while (generation_number < parameters['NSTEPS']):
        if is_master:

            # Preserve top 50%, breed survivors
            for pot_num in range(len(ga_pop) // 2, len(ga_pop)):
                mom_idx = np.random.randint(1, len(ga_pop) // 2)

                # TODO: add a check to make sure GA popsize is large enough
                dad_idx = mom_idx
                while dad_idx == mom_idx:
                    dad_idx = np.random.randint(1, len(ga_pop) // 2)

                mom = ga_pop[mom_idx]
                dad = ga_pop[dad_idx]

                kid, _ = toolbox.mate(
                    toolbox.clone(mom), toolbox.clone(dad)
                )

                ga_pop[pot_num] = kid

            # probabalistically mutate everyone except top 10% (or top 2)
            for mut_ind in ga_pop[max(2, int(parameters['POP_SIZE']/10)):]:
                if np.random.random() >= parameters['MUT_PB']:
                    toolbox.mutate(mut_ind)

            master_pop[:, np.where(template.active_mask)[0]] = np.array(ga_pop)

        # optionally run local minimization on best individual
        if parameters['DO_LMIN']:
            if lmin_time == 0:
>>>>>>> eec58251
                if is_master:
                    print(
                        "Performing local minimization on top 10 potentials...",
                        flush=True
                    )

                    subset = ga_pop[:10]

                subset = np.array(subset)

                subset = local_minimization(
                    subset, master_pop, template, toolbox.evaluate_population,
                    toolbox.gradient, weights, world_comm, is_master,
                    nsteps=parameters['LMIN_NSTEPS']
                )

                if is_master:
                    ga_pop[:10] = subset

                    master_pop[:, np.where(template.active_mask)[0]] = np.array(ga_pop)

                fitnesses, max_ni, min_ni, avg_ni = toolbox.evaluate_population(
                    master_pop, weights, return_ni=True,
                    penalty=parameters['PENALTY_ON']
                )

                lmin_time = parameters['LMIN_FREQ'] - 1
            else:
                if u_only_status == 'off':  # don't decrement counter if U-only
                    lmin_time -= 1

        # optionally rescale potentials to put ni into [-1, 1]
        if parameters['DO_RESCALE']:
            if generation_number < parameters['RESCALE_STOP_STEP']:
                if resc_time == 0:
                    if is_master:
                        print("Rescaling ...")

                        new_fit = np.sum(fitnesses, axis=1)

                        ga_pop = partools.rescale_ni(
                            ga_pop, min_ni, max_ni, template
                        )

                        # re-compute the ni data for use with shifting U domains
                        master_pop[:, np.where(template.active_mask)[0]] = np.array(ga_pop)

                    fitnesses, max_ni, min_ni, avg_ni = toolbox.evaluate_population(
                        master_pop, weights, return_ni=True,
                        penalty=parameters['PENALTY_ON']
                    )

                    resc_time = parameters['RESCALE_FREQ'] - 1
                else:
                    if u_only_status == 'off':  # don't decrement counter if U-only
                        resc_time -= 1

        # optionally shift the U domains to encompass the rescaled ni
        if parameters['DO_SHIFT']:
            if shift_time == 0:
                if is_master:
                    new_fit = np.sum(fitnesses, axis=1)

                    tmp_min_ni = min_ni[np.argsort(new_fit)]
                    tmp_max_ni = max_ni[np.argsort(new_fit)]

                    new_u_domains = partools.shift_u(tmp_min_ni, tmp_max_ni)
                    print("new_u_domains:", new_u_domains)
                else:
                    new_u_domains = None

                if is_manager:
                    new_u_domains = world_comm.bcast(new_u_domains, root=0)
                    template.u_ranges = new_u_domains

                    manager.pot_template.u_ranges = template.u_ranges

                shift_time = parameters['SHIFT_FREQ'] - 1
            else:
                if u_only_status == 'off':  # don't decrement counter if U-only
                    shift_time -= 1

        fitnesses, max_ni, min_ni, avg_ni = toolbox.evaluate_population(
            master_pop, weights, return_ni=True,
            penalty=parameters['PENALTY_ON']
        )

        # TODO: errors will occur if you try to resc/shift with U-only on
        if parameters['DO_TOGGLE'] and (toggle_time == 0):
            # optionally toggle splines on/off to allow U-only optimization

            if u_only_status == 'off':
                u_only_status = 'on'
                toggle_time = parameters['TOGGLE_DURATION'] - 1
            else:
                u_only_status = 'off'
                toggle_time = parameters['TOGGLE_FREQ'] - 1

            if is_master:
                print("Toggling U-only mode to:", u_only_status)

                master_pop, ga_pop, template = toggle_u_only_optimization(
                    u_only_status, master_pop, ga_pop, template, [5, 6],
                    original_mask
                    # TODO: shouldn't hard-code [5,6]; use nphi to find tags
                )

                new_mask = template.active_mask
            else:
                new_mask = None

            if is_manager:
                new_mask = manager_comm.bcast(new_mask, root=0)

                template.active_mask = new_mask
                manager.pot_template.active_mask = template.active_mask

        else:
            toggle_time -= 1

        # update GA Individuals with new costs; sort
        if is_master:
            new_fit = np.sum(fitnesses, axis=1)

            tmp_min_ni = min_ni[np.argsort(new_fit)]
            tmp_max_ni = max_ni[np.argsort(new_fit)]
            tmp_avg_ni = avg_ni[np.argsort(new_fit)]

            pop_copy = []
            for ind in ga_pop:
                pop_copy.append(creator.Individual(ind))

            ga_pop = pop_copy

            for ind, fit in zip(ga_pop, new_fit):
                ind.fitness.values = fit,

            # Sort
            ga_pop = tools.selBest(ga_pop, len(ga_pop))

            master_pop = master_pop[np.argsort(new_fit)]
            master_pop[:, np.where(template.active_mask)[0]] = np.array(ga_pop)

            new_fit = new_fit[np.argsort(new_fit)]

            # checkpoint; save population, cost, and ni trace
            if generation_number % parameters['CHECKPOINT_FREQ'] == 0:
                partools.checkpoint(
                    master_pop, new_fit, tmp_max_ni, tmp_min_ni, tmp_avg_ni,
                    generation_number, parameters, template,
                    parameters['NSTEPS']
                )

            print_statistics(
                ga_pop, generation_number, stats, logbook,
                len(np.where(template.active_mask)[0])
            )

        generation_number += 1

    # end of GA loop

    # Perform a final local optimization on the final results of the GA
    if is_master:
        print(
            "Performing final local minimization on top 10 potentials...",
            flush=True
        )

        subset = ga_pop[:10]
    else:
        subset = None

    subset = np.array(subset)
    subset = local_minimization(
        subset, master_pop, template, toolbox.evaluate_population,
        toolbox.gradient, weights, world_comm, is_master,
        nsteps=parameters['LMIN_NSTEPS']
    )

    if is_master:
        ga_pop[:10] = subset

    # compute final fitness
    # master_pop[:, np.where(template.active_mask)[0]] = np.array(ga_pop)

    fitnesses, max_ni, min_ni, avg_ni = toolbox.evaluate_population(
        master_pop, weights, return_ni=True, penalty=parameters['PENALTY_ON']
    )

    # update Individuals with final fitnesses; checkpoint and print stats
    if is_master:
        final_fit = np.sum(fitnesses, axis=1)

        pop_copy = []
        for ind in ga_pop:
            pop_copy.append(creator.Individual(ind))

        ga_pop = pop_copy

        for ind, fit in zip(ga_pop, new_fit):
            ind.fitness.values = fit,

        ga_pop = tools.selBest(ga_pop, len(ga_pop))

        master_pop = master_pop[np.argsort(final_fit)]
        master_pop[:, np.where(template.active_mask)[0]] = np.array(ga_pop)

        ga_runtime = time.time() - ga_start

        partools.checkpoint(
            master_pop, final_fit, max_ni, min_ni, avg_ni,
            generation_number + 1, parameters, template,
            parameters['NSTEPS']
        )

        print()
        print("Final best cost = ", final_fit[0])

        print()
        print(
            "MASTER: GA runtime = {:.2f} (s)".format(ga_runtime), flush=True
        )

        print(
            "MASTER: Average time per step = {:.2f}"
            " (s)".format(ga_runtime / parameters['NSTEPS']), flush=True
        )

################################################################################

def build_ga_toolbox(template):
    """Initializes GA toolbox with desired functions"""

    creator.create("CostFunctionMinimizer", base.Fitness, weights=(-1.,))
    creator.create("Individual", np.ndarray,
                   fitness=creator.CostFunctionMinimizer)

    def ret_pvec(arr_fxn):

        tmp = arr_fxn(template.pvec)

        # TODO: for some reason, this messes up the ni rescale??
        # for ind_tup, rng_tup in zip(
        #         template.spline_indices, template.spline_ranges
        # ):
        #
        #     start, stop = ind_tup
        #     low, high = rng_tup
        #
        #     scale = (high - low) / 5
        #     size = stop - start
        #
        #     tmp[start:stop] += np.random.normal(scale=scale, size=size)

        tmp[np.where(template.active_mask)[0]] = arr_fxn(
            template.generate_random_instance()[
                np.where(template.active_mask)[0]
            ]
        )

        return tmp
        # return tmp[np.where(template.active_mask)[0]]

    toolbox = base.Toolbox()
    toolbox.register("parameter_set", ret_pvec, creator.Individual, )
    toolbox.register("population", tools.initRepeat, list,
                     toolbox.parameter_set, )

    toolbox.register(
        "mutate", tools.mutGaussian, mu=0,
        sigma=(0.05 * template.scales).tolist(),
        indpb=0.1
    )
    # toolbox.register("mate", tools.cxBlend, alpha=MATING_ALPHA)
    toolbox.register("mate", tools.cxTwoPoint)

    return toolbox, creator


def plot_best_individual(parameters):
    """Builds an animated plot of the trace of the GA. The final frame should be
    the final results after local optimization
    """

    trace = np.genfromtxt(parameters['TRACE_FILE_NAME'])

    # currently only plots the 1st pair potential
    fig, ax = plt.subplots()
    ax.set_ylim([-2, 2])
    ax.set_xlabel("0")

    sp = CubicSpline(np.arange(10), trace[0, :10])

    xlin = np.linspace(0, 9, 100)
    line, = ax.plot(xlin, sp(xlin))
    line2, = ax.plot(np.arange(10), trace[0, :10], 'bo')

    def animate(i):
        label = "{}".format(i)

        sp = CubicSpline(np.arange(10), trace[i, :10])
        line.set_ydata(sp(xlin))
        line2.set_ydata(trace[i, :10])

        ax.set_xlabel(label)
        return line, ax

    ani = animation.FuncAnimation(fig, animate, np.arange(1, trace.shape[0]),
                                  interval=200)

    ani.save('trace_of_best.gif', writer='imagemagick')


def print_settings(parameters):
    """Prints settings to screen"""

    print("POP_SIZE:", parameters['POP_SIZE'], flush=True)
    print("NUM_GENS:", parameters['NSTEPS'], flush=True)
    # print("CXPB:", parameters['CX_PB'], flush=True)
    # print("MUTPB:", parameters['MUT_PB'], flush=True)
    # print("CHECKPOINT_FREQUENCY:", parameters['CHECKPOINT_FREQ'], flush=True)
    print()


def build_stats_and_log():
    """Initialize DEAP Statistics and Logbook objects"""

    stats = tools.Statistics(key=lambda ind: ind.fitness.values[0])

    stats.register("avg", np.mean)
    stats.register("std", np.std)
    stats.register("min", np.min)
    stats.register("max", np.max)

    logbook = tools.Logbook()
    logbook.header = "gen", "size", "min", "max", "avg", "std", "num_active"

    return stats, logbook


def print_statistics(pop, gen_num, stats, logbook, active_knots):
    """Use Statistics and Logbook objects to output results to screen"""

    record = stats.compile(pop)

    logbook.record(
        gen=gen_num, size=len(pop), **record, num_active=active_knots
    )

    print(logbook.stream, flush=True)

def toggle_u_only_optimization(toggle_type, master_pop, ga_pop, template,
                               spline_tags, original_mask):
    """

    Args:
        toggle_type: (str)
            'on' or 'off'

        master_pop: (np.arr)
            array of full potentials (un-masked)

        ga_pop: (list[Individual])
            list of Individual objects (masked)

        template: (Template)
            potential template object

        spline_tags: (list[int])
            which splines to toggle on/off

        original_mask: (np.arr)
            the original mask used before U-only was toggled on

    Returns:

        master_pop: (np.arr)
            the updated master potentials

        ga_pop: (list[individual])
            the updated list of individuals after toggling the U splines on/off

    """

    # save the current state of the population into master_pop
    master_pop[:, np.where(template.active_mask)[0]] = np.array(ga_pop)

    if toggle_type == 'on':
        # find the indices that should be toggled
        active_indices = []

        for tag in spline_tags:
            active_indices.append(np.where(template.spline_tags == tag)[0])

        active_indices = np.concatenate(active_indices)

        # TODO: in the future, make this able to toggle arbitrary splines on/off

        # toggle all indices off
        template.active_mask[:] = 0

        # toggle the specified indices on
        template.active_mask[active_indices] = np.bitwise_not(
            template.active_mask[active_indices]
        )

        template.active_mask = template.active_mask.astype(int)
    else:
        template.active_mask = original_mask

    # extract the new population
    ga_pop = master_pop[:, np.where(template.active_mask)[0]]

    return master_pop, ga_pop, template


################################################################################<|MERGE_RESOLUTION|>--- conflicted
+++ resolved
@@ -41,15 +41,9 @@
         all_struct_names = [s.encode('utf-8').strip().decode('utf-8') for s in
                             list(database.keys())]
 
-<<<<<<< HEAD
-        # TODO: should only use a selection of the keys
-
-        print(all_struct_names)
-
-=======
+
         if is_master:
             original_mask = template.active_mask.copy()
->>>>>>> eec58251
     else:
         database = None
         all_struct_names = None
@@ -145,41 +139,6 @@
 
         ga_start = time.time()
 
-<<<<<<< HEAD
-    # Begin GA
-    if parameters['RUN_NEW_GA']:
-        generation_number = 1
-        while (generation_number < parameters['GA_NSTEPS']):
-            if is_master:
-                # print("before:", np.min(new_fit), new_fit[0])
-
-                master_pop = tools.selBest(master_pop, len(master_pop))
-                # Preserve top 50%, breed survivors
-                for pot_num in range(len(master_pop) // 2, len(master_pop)):
-                    mom_idx = np.random.randint(1, len(master_pop) // 2)
-
-                    # TODO: add a check to make sure GA popsize is large enough
-                    dad_idx = mom_idx
-                    while dad_idx == mom_idx:
-                        dad_idx = np.random.randint(1, len(master_pop) // 2)
-
-                    mom = master_pop[mom_idx]
-                    dad = master_pop[dad_idx]
-
-                    kid, _ = toolbox.mate(toolbox.clone(mom),
-                                          toolbox.clone(dad))
-                    master_pop[pot_num] = kid
-
-                # Mutate randomly everyone except top 10% (or top 2)
-                for mut_ind in master_pop[
-                               max(2, int(parameters['POP_SIZE'] / 10)):]:
-                    if np.random.random() >= parameters[
-                        'MUT_PB']: toolbox.mutate(mut_ind)
-
-            # Run local minimization on best individual if desired
-            if parameters['DO_LMIN'] and (
-                    generation_number % parameters['LMIN_FREQ'] == 0):
-=======
     toggle_time = parameters['TOGGLE_FREQ']
     lmin_time = parameters['LMIN_FREQ']
     resc_time = parameters['RESCALE_FREQ']
@@ -221,7 +180,6 @@
         # optionally run local minimization on best individual
         if parameters['DO_LMIN']:
             if lmin_time == 0:
->>>>>>> eec58251
                 if is_master:
                     print(
                         "Performing local minimization on top 10 potentials...",
