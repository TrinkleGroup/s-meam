--- conflicted
+++ resolved
@@ -528,12 +528,6 @@
 
         indices = [el[0] for el in self.indices[deriv]]
 
-<<<<<<< HEAD
-        # np.add.at(ni, np.array(self.indices[deriv])[:,0], results)
-=======
-        # for idx, val in zip(indices, results):
-        #     ni[idx] += val
->>>>>>> afa266e2
         np.add.at(ni, indices, results)
 
         return ni
