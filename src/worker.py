--- conflicted
+++ resolved
@@ -524,12 +524,8 @@
                     ffg_forces = np.einsum('ij,i->ij', ffg_forces,
                                            uprimes[indices_0])
 
-<<<<<<< HEAD
-        return self.forces# + 1
-=======
                     np.add.at(forces, indices_0, ffg_forces)
                     np.add.at(forces, indices_1, -ffg_forces)
->>>>>>> afa266e2
 
         return forces
 
