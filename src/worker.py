import sys
sys.path.append('./');

import time
import numpy as np
np.set_printoptions(precision=16)
import logging
import scipy.sparse
from scipy.sparse import lil_matrix
import itertools
from operator import itemgetter
# from memory_profiler import profile
import collections

from ase.neighborlist import NeighborList
from pympler import muppy, summary

import src.lammpsTools
import src.meam
from src.workerSplines import WorkerSpline, RhoSpline, ffgSpline, USpline
from src.database import Database

# from src.numba_functions import outer_prod_1d, outer_prod_1d_2vecs
# from numba import jit


logger = logging.getLogger(__name__)


class Worker:
    """Worker designed to compute energies and forces for a single structure
    using a variety of different MEAM potentials

    Assumptions:
        - knot x-coordinates never change
        - the atomic structure never changes
    """

    # TODO: in general, need more descriptive variable/function names

    def __init__(self, atoms, knot_xcoords, x_indices, types, load_file=False):
        """Organizes data structures and pre-computes structure information.

        Args:
            atoms (ASE.Atoms):
                an ASE representation of an atomic system

            knot_xcoords (np.arr):
                a 1D array of knots points where points are ordered by spline
                type. Spline groups are ordered as [phi, rho, u, f, g] where
                each group has a number of splines depending on the number of
                elements in the system, and each spline has an arbitrary
                number of knots depending on how the potential was created

                e.g. if the system is Ti-O, the potential looks as follows:
                    phi_Ti-Ti, phi_Ti-O, phi_O-O, rho_Ti, rho_O, U_Ti, U_O,
                    f_Ti, f_O, g_Ti-Ti, g_Ti-O, g_O-O

                    where phi_Ti-Ti could have 5 knots, phi_Ti-O 9, rho_O 13,
                    etc.

                This array will be broken apart into individual splines (
                phi_Ti-Ti, phi_Ti-O, ...), then grouped according to spline
                type (phi, rho, u, f, g)

            x_indices (list):
                starting index of each spline. since each spline does not
                necessarily have the same number of knots, a list of indices
                must be provided to deliminate each spline in the 1D vector.

            types (list):
                set of atomic types described by the potential. note: this
                cannot be inferred from 'atoms' since the structure may not
                have every atom type in it.

            load_file (bool): True if loading from HDF5
        """

        if load_file: return

        ntypes          = len(types)
        self.ntypes     = ntypes
        self.natoms     = len(atoms)
        self.pvec_indices = x_indices

        self.len_param_vec = len(knot_xcoords) + 2*len(x_indices)

        f = lambda t: src.lammpsTools.symbol_to_type(t, types)
        self.type_of_each_atom = list(map(f, atoms.get_chemical_symbols()))

        # TODO: rename self.nphi to be more clear
        # there are nphi phi functions and nphi g fxns
        nphi            = int((self.ntypes+1)*self.ntypes/2)
        self.nphi       = nphi

        all_splines = self.build_spline_lists(knot_xcoords, x_indices)

        self.phis = list(all_splines[0])
        self.rhos = list(all_splines[1])
        self.us = list(all_splines[2])
        self.fs = list(all_splines[3])
        self.gs = list(all_splines[4])

        self.ffgs = self.build_ffg_list(self.fs, self.gs)

        self.ffg_grad_indices = self.compute_grad_indices(self.ffgs)

        # Compute full potential cutoff distance (based only on radial fxns)
        radial_fxns = self.phis + self.rhos + self.fs
        cutoff = np.max([max(s.knots) for s in radial_fxns])

        # Build neighbor lists

        # No double counting of bonds; needed for pair interactions
        nl_noboth = NeighborList(np.ones(self.natoms) * (cutoff / 2.),
                                 self_interaction=False, bothways=False,
                                 skin=0.0)
        nl_noboth.update(atoms)

        # Allows double counting bonds; needed for embedding energy calculations
        nl = NeighborList(np.ones(self.natoms) * (cutoff / 2.),
                          self_interaction=False, bothways=True, skin=0.0)
        nl.update(atoms)

        all_rij = []
        all_costheta = []

        for i, atom in enumerate(atoms):
            # Record atom type info
            itype = self.type_of_each_atom[i]
            ipos = atom.position

            # Extract neigbor list for atom i
            neighbors_noboth, offsets_noboth = nl_noboth.get_neighbors(i)
            neighbors, offsets = nl.get_neighbors(i)

            # Stores pair information for phi
            for j, offset in zip(neighbors_noboth, offsets_noboth):

                jtype = self.type_of_each_atom[j]

                # Find displacement vector (with periodic boundary conditions)
                jpos = atoms[j].position + np.dot(offset, atoms.get_cell())

                jvec = jpos - ipos
                rij = np.sqrt(jvec[0]**2 + jvec[1]**2 + jvec[2]**2)
                jvec /= rij

                all_rij.append(rij)

                # Add distance/index/direction information to necessary lists
                phi_idx = src.meam.ij_to_potl(itype, jtype, self.ntypes)

                # phi
                self.phis[phi_idx].add_to_energy_struct_vec(rij)

                self.phis[phi_idx].add_to_forces_struct_vec(rij, jvec, i)
                self.phis[phi_idx].add_to_forces_struct_vec(rij, -jvec, j)

                # rho
                self.rhos[jtype-1].add_to_energy_struct_vec(rij, i)
                self.rhos[itype-1].add_to_energy_struct_vec(rij, j)

                self.rhos[jtype-1].add_to_forces_struct_vec(rij, jvec, i, i)
                self.rhos[jtype-1].add_to_forces_struct_vec(rij, -jvec, j, i)

                self.rhos[itype-1].add_to_forces_struct_vec(rij, jvec, i, j)
                self.rhos[itype-1].add_to_forces_struct_vec(rij, -jvec, j, j)

            # Store distances, angle, and index info for embedding terms
            # TODO: rename j_idx to be more clear
            j_idx = 0  # for tracking neighbor
            for j, offsetj in zip(neighbors, offsets):

                jtype = self.type_of_each_atom[j]

                # offset accounts for periodic images
                jpos = atoms[j].position + np.dot(offsetj, atoms.get_cell())

                jvec = jpos - ipos
                rij = np.sqrt(jvec[0]**2 + jvec[1]**2 + jvec[2]**2)
                jvec /= rij

                # prepare for angular calculations
                a = jpos - ipos
                na = np.sqrt(a[0]**2 + a[1]**2 + a[2]**2)

                fj_idx = jtype - 1

                j_idx += 1
                for k, offsetk in zip(neighbors[j_idx:], offsets[j_idx:]):
                    if k != j:
                        ktype = self.type_of_each_atom[k]
                        kpos = atoms[k].position + np.dot(offsetk,
                                                          atoms.get_cell())

                        kvec = kpos - ipos
                        rik = np.sqrt(kvec[0]**2 + kvec[1]**2 + kvec[2]**2)
                        kvec /= rik

                        b = kpos - ipos
                        nb = np.sqrt(b[0]**2 + b[1]**2 + b[2]**2)

                        cos_theta = np.dot(a, b) / na / nb
                        all_costheta.append(cos_theta)

                        fk_idx = ktype - 1

                        d0 = jvec
                        d1 = -cos_theta * jvec / rij
                        d2 = kvec / rij
                        d3 = kvec
                        d4 = -cos_theta * kvec / rik
                        d5 = jvec / rik

                        dirs = np.vstack([d0, d1, d2, d3, d4, d5])

                        self.ffgs[fj_idx][fk_idx].add_to_energy_struct_vec(
                            rij, rik, cos_theta, i)

                        self.ffgs[fj_idx][fk_idx].add_to_forces_struct_vec(
                            rij, rik, cos_theta, dirs, i, j, k)

        # convert arrays to avoid having to convert on call
        self.type_of_each_atom = np.array(self.type_of_each_atom)

    @classmethod
    def from_hdf5(cls, hdf5_file, name):
        worker_data = hdf5_file[name]

        w = Worker(None, None, None, None, load_file=True)

        w.natoms = int(worker_data.attrs['natoms'])
        w.ntypes = int(worker_data.attrs['ntypes'])
        w.nphi = int(worker_data.attrs['nphi'])
        w.len_param_vec = int(worker_data.attrs['len_param_vec'])

        w.type_of_each_atom = np.array(worker_data['type_of_each_atom'])

        w.phis = [WorkerSpline.from_hdf5(worker_data["phis"], str(i)) for i in
                range(w.nphi)]

        w.rhos = [RhoSpline.from_hdf5(worker_data["rhos"], str(i)) for i in
                range(w.ntypes)]

        w.us = [USpline.from_hdf5(worker_data["us"], str(i)) for i in
                range(w.ntypes)]

        w.fs = [WorkerSpline.from_hdf5(worker_data["fs"], str(i)) for i in
                range(w.ntypes)]

        w.gs = [WorkerSpline.from_hdf5(worker_data["gs"], str(i)) for i in
                range(w.nphi)]

        w.ffgs = [[ffgSpline.from_hdf5(worker_data["ffgs"][str(i)],
                str(j)) for j in range(w.ntypes)] for i in range(w.ntypes)]

        return w

    def add_to_hdf5(self, hdf5_file, name):
        """Adds a worker to an existing HDF5 file

        Args:
            hdf5_file (h5py.File): file to write to
            name (str): name of worker
        """

        new_group = hdf5_file.create_group(name)

        new_group.attrs['natoms'] = self.natoms
        new_group.attrs['ntypes'] = self.ntypes
        new_group.attrs['nphi'] = self.nphi
        new_group.attrs['len_param_vec'] = self.len_param_vec

        new_group.create_dataset("type_of_each_atom",
                data=self.type_of_each_atom)

        phis_group = new_group.create_group("phis")
        for i,sp in enumerate(self.phis): sp.add_to_hdf5(phis_group, str(i))

        rhos_group = new_group.create_group("rhos")
        for i,sp in enumerate(self.rhos): sp.add_to_hdf5(rhos_group, str(i))

        us_group = new_group.create_group("us")
        for i,sp in enumerate(self.us): sp.add_to_hdf5(us_group, str(i))

        fs_group = new_group.create_group("fs")
        for i,sp in enumerate(self.fs): sp.add_to_hdf5(fs_group, str(i))

        gs_group = new_group.create_group("gs")
        for i,sp in enumerate(self.gs): sp.add_to_hdf5(gs_group, str(i))

        ffgs_group = new_group.create_group("ffgs")
        for i,ffg_list in enumerate(self.ffgs):
            mini_group = ffgs_group.create_group(str(i))
            for j,sp in enumerate(ffg_list):
                sp.add_to_hdf5(mini_group, str(j))

    def build_spline_lists(self, knot_xcoords, x_indices):
        """
        Builds lists of phi, rho, u, f, and g WorkerSpline objects

        Args:
            knot_xcoords: joined array of knot coordinates for all splines
            x_indices: starting index in knot_xcoords of each spline

        Returns:
            splines: list of lists of splines; [phis, rhos, us, fs, gs]
        """

        knots_split = np.split(knot_xcoords, x_indices[1:])

        # TODO: could specify bc outside of Worker and pass in
        # bc_type = ('natural', 'natural')
        bc_type = ('fixed', 'fixed')

        splines = []

        for i, knots in enumerate(knots_split):
            if (i < self.nphi):
                s = WorkerSpline(knots, bc_type, self.natoms)
            elif (self.nphi + self.ntypes <= i < self.nphi + 2 *self.ntypes):
                s = USpline(knots, bc_type, self.natoms)
            elif (i >= self.nphi + 2*self.ntypes):
                s = WorkerSpline(knots, bc_type, self.natoms)
            else:
                s = RhoSpline(knots, bc_type, self.natoms)

            s.index = x_indices[i]
            splines.append(s)

        split_indices = [self.nphi, self.nphi + self.ntypes,
                         self.nphi + 2*self.ntypes, self.nphi + 3*self.ntypes]

        return np.split(splines, split_indices)

    def build_ffg_list(self, fs, gs):
        """
        Creates all combinations of f*f*g splines for use with triplet
        calculations.

        Args:
            fs : list of all f WorkerSpline objects
            gs : list of all g WorkerSpline objects

        Returns:
            ffg_list: 2D list where ffg_list[i][j] is the ffgSpline built
                using splines f_i, f_k, and g_ij
        """

        if not self.fs:
            raise ValueError("f splines have not been set yet")
        elif not self.gs:
            raise ValueError("g splines have not been set yet")

        ffg_list = [[] for _ in range(len(self.fs))]
        for j, fj in enumerate(fs):
            for k, fk in enumerate(fs):
                g = gs[src.meam.ij_to_potl(j + 1, k + 1, self.ntypes)]

                ffg_list[j].append(ffgSpline(fj, fk, g, self.natoms))

        return ffg_list

    def compute_energy(self, parameters, u_ranges):
        """Calculates energies for all potentials using information
        pre-computed during initialization.

        Args:
            parameters (np.arr):
                2D list of all parameters for all splines; each row
                corresponds to a unique potential. Each group in a
                single row should have K+2 elements where K is the number
                of knot points, and the 2 additional are boundary conditions.
                The first K in each group are the knot y-values
        """
        parameters = np.array(parameters)
        parameters = np.atleast_2d(parameters)

        self.n_pots = parameters.shape[0]

        phi_pvecs, rho_pvecs, u_pvecs, f_pvecs, g_pvecs = \
            self.parse_parameters(parameters)

        energy = np.zeros(self.n_pots)

        # Pair interactions
        for y, phi in zip(phi_pvecs, self.phis, ):
            logging.info("phi.calc_energy(y): {0}".format(phi.calc_energy(y)))
            energy += phi.calc_energy(y)

        # Embedding terms
        ni = self.compute_ni(rho_pvecs, f_pvecs, g_pvecs)

<<<<<<< HEAD
        tmp_eng, ni_sorted = self.embedding_energy(ni, u_pvecs, u_ranges)
        logging.info("embedding: {0}".format(tmp_eng))
=======
        # tmp_eng, ni_sorted = self.embedding_energy(ni, u_pvecs, u_ranges)
        tmp_eng = self.embedding_energy(ni, u_pvecs, u_ranges)
>>>>>>> dd883e38
        energy += tmp_eng

        logging.info("total energy: {0}".format(energy))
        return energy#, ni_sorted

    def compute_ni(self, rho_pvecs, f_pvecs, g_pvecs):
        """
        Computes ni values for all atoms

        Args:
            rho_pvecs: parameter vectors for rho splines
            f_pvecs: parameter vectors for f splines
            g_pvecs: parameter vectors for g splines

        Returns:
            ni: embedding values for each potential for each atom
        """
        ni = np.zeros((self.n_pots, self.natoms))

        # Rho contribution
        for y, rho in zip(rho_pvecs, self.rhos):
            ni += rho.calc_energy(y).T

        # Three-body contribution
        for j, (y_fj,ffg_list) in enumerate(zip(f_pvecs, self.ffgs)):
            for k, (y_fk,ffg) in enumerate(zip(f_pvecs, ffg_list)):

                y_g = g_pvecs[src.meam.ij_to_potl(j + 1, k + 1, self.ntypes)]

                ni += ffg.calc_energy(y_fj, y_fk, y_g)

        self.all_ni = ni

        return ni

    def embedding_energy(self, ni, u_pvecs, new_range):
        """
        Computes embedding energy

        Args:
            ni: per-atom ni values
            u_pvecs: parameter vectors for U splines

        Returns:
            u_energy: total embedding energy
            ni_sorted: maximum magnitude ni values for each atom *type*
        """

        u_energy = np.zeros(self.n_pots)

        # max_ni = np.zeros((self.n_pots, len(u_pvecs)))

        # Evaluate U, U'
        for i, (y, u) in enumerate(zip(u_pvecs, self.us)):
            u.structure_vectors['energy'] = np.zeros((self.n_pots, u.knots.shape[0]+2))

            # extract ni values for atoms of type i
            ni_sublist = ni[:, self.type_of_each_atom - 1 == i]

            # if ni_sublist.shape[1] > 0:
                # max_ni[:, i] = np.abs(np.max(ni_sublist))

            num_embedded = ni_sublist.shape[1]

            if num_embedded > 0:
                u_range = new_range[i]

                u.add_to_energy_struct_vec(
                    ni_sublist, u_range[0], u_range[1]
                    )

                u_energy += u.calc_energy(y)

            u.reset()

        return u_energy#, max_ni

    def evaluate_uprimes(self, ni, u_pvecs, u_ranges, second=False):
        """
        Computes U' values for every atom

        Args:
            ni: per-atom ni values
            u_pvecs: parameter vectors for U splines
            second (bool): also compute second derivatives

        Returns:
            uprimes: per-atom U' values
        """

        tags = np.arange(self.natoms)

        # -1 because LAMMPS-style atom type is 1 indexed
        shifted_types = self.type_of_each_atom - 1

        for i, u in enumerate(self.us):
            new_range = u_ranges[i]

            # get atom ids of type i
            indices = tags[shifted_types == i]

            u.structure_vectors['deriv'] = np.zeros(
                (self.n_pots, self.natoms, u.knots.shape[0]+2))

            if second:
                u.structure_vectors['2nd_deriv'] = np.zeros(
                    (self.n_pots, self.natoms, u.knots.shape[0]+2))

            if indices.shape[0] > 0:
                u.add_to_deriv_struct_vec(
                    ni[:, shifted_types == i], indices, new_range[0],
                    new_range[1]
                )

                if second:
                    u.add_to_2nd_deriv_struct_vec(
                        ni[:, shifted_types == i], indices, new_range[0],
                        new_range[1]
                        )

        # Evaluate U, U', and compute zero-point energies
        uprimes = np.zeros((self.n_pots, self.natoms))

        if second: uprimes_2 = np.zeros((self.n_pots, self.natoms))

        for y, u in zip(u_pvecs, self.us):
            uprimes += u.calc_deriv(y)

            if second: uprimes_2 += u.calc_2nd_deriv(y)

        if second: return uprimes, uprimes_2
        else: return uprimes

    def compute_forces(self, parameters, u_ranges):
        """Calculates the force vectors on each atom using the given spline
        parameters.

        Args:
            parameters (np.arr): the 1D array of concatenated parameter
                                 vectors for all splines in the system
            u_ranges (list): list of tuples of (lhs_knot, rhs_knot)
        """
        parameters = np.atleast_2d(parameters)
        self.n_pots = parameters.shape[0]

        phi_pvecs, rho_pvecs, u_pvecs, f_pvecs, g_pvecs = \
            self.parse_parameters(parameters)

        forces = np.zeros((self.n_pots, self.natoms, 3))

        # Pair forces (phi)
        for phi_idx, (phi, y) in enumerate(zip(self.phis, phi_pvecs)):
            forces += phi.calc_forces(y)

        ni = self.compute_ni(rho_pvecs, f_pvecs, g_pvecs)
        uprimes = self.evaluate_uprimes(ni, u_pvecs, u_ranges)

        # Electron density embedding (rho)

        embedding_forces = np.zeros((self.n_pots, 3*self.natoms*self.natoms))

        for rho_idx, (rho, y) in enumerate(zip(self.rhos, rho_pvecs)):
            embedding_forces += rho.calc_forces(y)

        # Angular terms (ffg)
        for j, ffg_list in enumerate(self.ffgs):
            for k, ffg in enumerate(ffg_list):

                y_fj = f_pvecs[j]
                y_fk = f_pvecs[k]
                y_g = g_pvecs[src.meam.ij_to_potl(j+1, k+1, self.ntypes)]

                embedding_forces += ffg.calc_forces(y_fj, y_fk, y_g)

        N = self.natoms

        embedding_forces = embedding_forces.reshape((self.n_pots, 3, N, N))
        embedding_forces = np.einsum('pijk,pk->pji', embedding_forces, uprimes)

        return forces + embedding_forces

    def parse_parameters(self, parameters):
        """Separates the pre-ordered array of vectors of all spline parameters
        into groups.

        Args:
            parameters (np.arr):
                2D array of knot points and boundary conditions for ALL
                splines for ALL intervals for ALL potentials

        Returns:
            *_pvecs (np.arr):
                each return is a list of arrays of parameters. e.g.
                phi_pvecs[0] is the parameters for the first phi spline for
                every potential
        """

        splines = self.phis + self.rhos + self.us + self.fs + self.gs

        # Parse parameter vector
        x_indices = [s.index for s in splines]
        y_indices = [x_indices[i] + 2 * i for i in range(len(x_indices))]

        params_split = np.split(parameters, y_indices[1:], axis=1)

        nphi = self.nphi
        ntypes = self.ntypes

        phi_pvecs = params_split[:nphi]
        rho_pvecs = params_split[nphi: nphi + ntypes]
        u_pvecs = params_split[nphi + ntypes:nphi + 2*ntypes]
        f_pvecs = params_split[nphi + 2*ntypes:nphi + 3*ntypes]
        g_pvecs = params_split[nphi + 3*ntypes:]

        return phi_pvecs, rho_pvecs, u_pvecs, f_pvecs, g_pvecs

    def compute_grad_indices(self, ffgs):
        """Prepares lists of indices for extracting partial derivatives of the
        outer product of f_j*f_k*g
        """

        # TODO: this doubles the memory footprint, but improves performance

        ffg_indices = []

        for ffg_list in ffgs:
            tmp_list = []

            for ffg in ffg_list:
                n_fj = len(ffg.fj.knots) + 2
                n_fk = len(ffg.fk.knots) + 2
                n_g = len(ffg.g.knots) + 2

                fj_indices = np.zeros((n_fj, n_fk*n_g))
                for l in range(n_fj):
                    fj_indices[l] = np.arange(n_fk*n_g) + l*n_fk*n_g

                tmp_indices = np.arange(n_g)

                fk_indices = np.zeros((n_fk, n_fj*n_g))
                for l in range(n_fk):
                    k_indices = np.arange(l*n_g, n_fj*n_fk*n_g, n_fk*n_g)

                    gen = itertools.product(k_indices, tmp_indices)
                    fk_indices[l] = [e1+e2 for e1,e2 in gen]

                g_indices = np.zeros((n_g, n_fj*n_fk))
                for l in range(n_g):
                    g_indices[l] = np.arange(l, n_fk*n_fj*n_g, n_g)

                fj_indices = fj_indices.astype(int)
                fk_indices = fk_indices.astype(int)
                g_indices = g_indices.astype(int)

                tmp_list.append({'fj_indices':fj_indices,
                                 'fk_indices':fk_indices,
                                 'g_indices':g_indices})

            ffg_indices.append(tmp_list)

        return ffg_indices

    # @profile
    def energy_gradient_wrt_pvec(self, pvec, u_ranges):
        parameters = np.atleast_2d(pvec)
        gradient = np.zeros(parameters.shape)

        phi_pvecs, rho_pvecs, u_pvecs, f_pvecs, g_pvecs = \
            self.parse_parameters(np.atleast_2d(parameters))

        self.n_pots = parameters.shape[0]

        grad_index = 0
        # gradients of phi are just their structure vectors
        for y, phi in zip(phi_pvecs, self.phis):
            gradient[:, grad_index:grad_index + y.shape[1]] += \
                phi.structure_vectors['energy']

            grad_index += y.shape[1]

        # chain rule on U functions means dU/dn values are needed
        ni = self.compute_ni(rho_pvecs, f_pvecs, g_pvecs)
        uprimes = self.evaluate_uprimes(ni, u_pvecs, u_ranges)

        for y, rho in zip(rho_pvecs, self.rhos):

            partial_ni = rho.structure_vectors['energy']

            gradient[:, grad_index:grad_index + y.shape[1]] += \
                (uprimes @ partial_ni)

            grad_index += y.shape[1]

        # add in first term of chain rule
        for i,(y,u) in enumerate(zip(u_pvecs, self.us)):
            new_range = u_ranges[i]

            ni_sublist = ni[:, self.type_of_each_atom - 1 == i]

            u.update_knot_positions(
                new_range[0], new_range[1], y.shape[0]
                )

            num_embedded = ni_sublist.shape[1]

            if num_embedded > 0:
                u.add_to_energy_struct_vec(
                    ni_sublist, new_range[0], new_range[1]
                    )

                gradient[:, grad_index:grad_index + y.shape[1]] += \
                    u.structure_vectors['energy']

            grad_index += y.shape[1]

            u.reset()

        ffg_indices = self.build_ffg_grad_index_list(grad_index, f_pvecs,
                                                     g_pvecs)

        # add in second term of chain rule
        for j, (y_fj, ffg_list) in enumerate(zip(f_pvecs, self.ffgs)):
            n_fj = y_fj.shape[1]

            for k, (y_fk, ffg) in enumerate(zip(f_pvecs, ffg_list)):
                g_idx = src.meam.ij_to_potl(j+1, k+1, self.ntypes)

                y_g = g_pvecs[g_idx]

                n_fk = y_fk.shape[1]
                n_g = y_g.shape[1]

                scaled_sv = np.einsum(
                    'pz,zk->pk', uprimes, ffg.structure_vectors['energy']
                )

                coeffs_for_fj = np.einsum("pi,pk->pik", y_fk, y_g)
                coeffs_for_fk = np.einsum("pi,pk->pik", y_fj, y_g)
                coeffs_for_g = np.einsum("pi,pk->pik", y_fj, y_fk)

                coeffs_for_fj = coeffs_for_fj.reshape(
                    (self.n_pots, y_fk.shape[1] * y_g.shape[1])
                )

                coeffs_for_fk = coeffs_for_fk.reshape(
                    (self.n_pots, y_fj.shape[1] * y_g.shape[1])
                )

                coeffs_for_g = coeffs_for_g.reshape(
                    (self.n_pots, y_fj.shape[1] * y_fk.shape[1])
                )

                # every ffgSpline affects grad(f_j), grad(f_k), and grad(g)

                # pre-computed indices for outer product indexing
                indices_tuple = self.ffg_grad_indices[j][k]

                stack = np.zeros((self.n_pots, n_fj, n_fk*n_g))

                # grad(f_j) contribution
                for l in range(n_fj):
                    sample_indices = indices_tuple['fj_indices'][l]

                    stack[:, l, :] = scaled_sv[:, sample_indices]

                # stack = stack @ coeffs_for_fj
                stack = np.einsum('pzk,pk->pz', stack, coeffs_for_fj)
                gradient[:, ffg_indices[j]:ffg_indices[j] + n_fj] += stack

                stack = np.zeros((self.n_pots, n_fk, n_fj*n_g))

                # grad(f_k) contribution
                for l in range(n_fk):
                    sample_indices = indices_tuple['fk_indices'][l]

                    stack[:, l, :] = scaled_sv[:, sample_indices]

                stack = np.einsum('pzk,pk->pz', stack, coeffs_for_fk)

                gradient[:, ffg_indices[k]:ffg_indices[k] + n_fk] += stack

                stack = np.zeros((self.n_pots, n_g, n_fj*n_fk))

                # grad(g) contribution
                for l in range(n_g):
                    sample_indices = indices_tuple['g_indices'][l]

                    stack[:, l, :] = scaled_sv[:, sample_indices]

                stack = np.einsum('pzk,pk->pz', stack, coeffs_for_g)

                tmp_idx = ffg_indices[self.ntypes + g_idx]
                gradient[:, tmp_idx:tmp_idx + n_g] += stack

        return gradient

    # @profile
    def forces_gradient_wrt_pvec(self, pvec, u_ranges, sparse=False):
        parameters = np.atleast_2d(pvec)
        self.n_pots = parameters.shape[0]

        if sparse:
            raise NotImplementedError("Sparsity for gradients needs to be done")
        else:
            gradient = np.zeros((self.n_pots, self.natoms, 3, self.len_param_vec))

        phi_pvecs, rho_pvecs, u_pvecs, f_pvecs, g_pvecs = \
            self.parse_parameters(np.atleast_2d(parameters))


        grad_index = 0

        # gradients of phi are just their structure vectors
        for y, phi in zip(phi_pvecs, self.phis):
            gradient[:, :, :, grad_index:grad_index + y.shape[1]] += \
                phi.structure_vectors['forces'].reshape((self.natoms, 3, y.shape[1]))

            grad_index += y.shape[1]

        N = self.natoms

        # chain rule on U functions means dU/dn values are needed
        ni = self.compute_ni(rho_pvecs, f_pvecs, g_pvecs)

        uprimes, uprimes_2 = self.evaluate_uprimes(
            ni, u_pvecs, u_ranges, second=True
            )

        embedding_forces = np.zeros((self.n_pots, 3, self.natoms, self.natoms))

        # pre-compute all rho forces
        for rho_idx, (y_rho,rho) in enumerate(zip(rho_pvecs, self.rhos)):
            rho_forces = rho.calc_forces(y_rho)
            rho_forces = rho_forces.reshape((self.n_pots, 3, self.natoms,
                                             self.natoms))

            embedding_forces += rho_forces

        # pre-compute all ffg forces
        for j, (y_fj,ffg_list) in enumerate(zip(f_pvecs, self.ffgs)):
            for k, (y_fk,ffg) in enumerate(zip(f_pvecs, ffg_list)):
                y_g = g_pvecs[src.meam.ij_to_potl(j+1, k+1, self.ntypes)]

                ffg_forces = ffg.calc_forces(y_fj, y_fk, y_g)
                ffg_forces = ffg_forces.reshape((self.n_pots, 3, self.natoms,
                                                 self.natoms))

                embedding_forces += ffg_forces

        # rho gradient term; there is a U'' and a U' term for each rho
        for rho_index, (y, rho) in enumerate(zip(rho_pvecs, self.rhos)):

            rho_e_sv = rho.structure_vectors['energy']

            rho_sv = rho.structure_vectors['forces']
            rho_sv = rho_sv.reshape((3, self.natoms, self.natoms,
                                     y.shape[1]))

            # U'' term
            uprimes_scaled = np.einsum('pi,ij->pij', uprimes_2, rho_e_sv)

            stacking_results = np.zeros((self.n_pots, N, 3, y.shape[1]))

            stacking_results += np.einsum('pij,pkli->plkj', uprimes_scaled,
                                          embedding_forces)

            gradient[:, :, :, grad_index:grad_index + y.shape[1]] += \
                stacking_results

            # U' term
            up_contracted_sv = np.einsum('ijkl,pk->pjil', rho_sv, uprimes)

            gradient[:, :,:,grad_index:grad_index + y.shape[1]] += \
                up_contracted_sv

            grad_index += y.shape[1]

        # save indices so that embedding_forces can be added later
        tmp_U_indices = []

        # prep for U gradient term
        for i,(y,u) in enumerate(zip(u_pvecs, self.us)):
            tmp_U_indices.append((grad_index, grad_index + y.shape[1]))
            grad_index += y.shape[1]

        # TODO: this should occur in __init__
        ffg_indices = self.build_ffg_grad_index_list(grad_index, f_pvecs,
                                                     g_pvecs)

        # ffg gradient terms
        for j, (y_fj, ffg_list) in enumerate(zip(f_pvecs, self.ffgs)):
            n_fj = y_fj.shape[1]

            for k, (y_fk, ffg) in enumerate(zip(f_pvecs, ffg_list)):
                g_idx = src.meam.ij_to_potl(j+1, k+1, self.ntypes)

                y_g = g_pvecs[g_idx]

                n_fk = y_fk.shape[1]
                n_g = y_g.shape[1]

                full_len = n_fj*n_fk*n_g

                # TODO: uprimes_part() can take large portion of time too
                # TODO: for inactive splines, wastes lots of time still

                # @profile
                def uprimes_part():
                    # ffg_sv = ffg.structure_vectors['forces']
                    # ffg_sv = ffg_sv.reshape((3, N, N, full_len))

                    # ffg_e_sv = ffg.structure_vectors['energy']

                    # TODO: this gets huge if evaluating lots of pots on many atoms
                    # upp_contrib = np.zeros((self.n_pots, N, 3, full_len))

                    # scaled_by_upp = np.einsum('pz,zk->pzk', uprimes_2, ffg_e_sv)

                    # U'' term
                    upp_contrib = np.einsum(
                        'pzk,paiz->piak',
                        np.einsum(
                            'pz,zk->pzk',
                            uprimes_2,
                            ffg.structure_vectors['energy']
                        ),
                        embedding_forces
                    )

                    # U' term
                    # scaled_sv = ffg_sv
                    up_contrib = np.einsum(
                        'pz,aizk->paik',
                        uprimes,
                        ffg.structure_vectors['forces'].reshape(
                            (3, N, N, full_len)
                        )
                    )

                    up_contrib = np.transpose(up_contrib, axes=(0, 2, 1, 3))

                    return up_contrib, upp_contrib

                up_contrib, upp_contrib = uprimes_part()

                # Group terms and add to gradient

                coeffs_for_fj = np.einsum("pi,pk->pik", y_fk, y_g)
                coeffs_for_fk = np.einsum("pi,pk->pik", y_fj, y_g)
                coeffs_for_g = np.einsum("pi,pk->pik", y_fj, y_fk)

                coeffs_for_fj = coeffs_for_fj.reshape(
                    (self.n_pots, y_fk.shape[1] * y_g.shape[1])
                )

                coeffs_for_fk = coeffs_for_fk.reshape(
                    (self.n_pots, y_fj.shape[1] * y_g.shape[1])
                )

                coeffs_for_g = coeffs_for_g.reshape(
                    (self.n_pots, y_fj.shape[1] * y_fk.shape[1])
                )

                # pre-computed indices for outer product indexing
                indices_tuple = self.ffg_grad_indices[j][k]

                # @profile
                def ffg_gradients():
                    stack_up = np.zeros(
                        (self.n_pots, self.natoms, 3, n_fj, n_fk*n_g)
                    )

                    stack_upp = np.zeros(
                        (self.n_pots, self.natoms, 3, n_fj, n_fk*n_g)
                    )

                    for l in range(n_fj):
                        sample_indices = indices_tuple['fj_indices'][l]

                        stack_up[:, :, :, l, :] = up_contrib[:, :, :,sample_indices]
                        stack_upp[:, :, :, l, :] = upp_contrib[:,:,:,sample_indices]

                    stack_up = np.einsum('pzakt,pt->pzak', stack_up, coeffs_for_fj)
                    stack_upp = np.einsum('pzakt,pt->pzak', stack_upp,coeffs_for_fj)

                    tmp_ind = ffg_indices[j]
                    gradient[:, :, :, tmp_ind:tmp_ind + n_fj] += stack_up
                    gradient[:, :, :, tmp_ind:tmp_ind + n_fj] += stack_upp

                    stack_up = np.zeros(
                        (self.n_pots, self.natoms, 3, n_fk, n_fj*n_g)
                    )

                    stack_upp = np.zeros(
                        (self.n_pots, self.natoms, 3, n_fk, n_fj*n_g)
                    )

                    for l in range(n_fk):
                        sample_indices = indices_tuple['fk_indices'][l]

                        stack_up[:, :, :, l, :] = up_contrib[:, :, :,
                                                  sample_indices]
                        stack_upp[:, :, :, l, :] = upp_contrib[:, :, :,
                                                   sample_indices]

                    stack_up = np.einsum('pzakt,pt->pzak', stack_up, coeffs_for_fk)
                    stack_upp = np.einsum('pzakt,pt->pzak', stack_upp,coeffs_for_fk)

                    tmp_ind = ffg_indices[k]
                    gradient[:, :, :, tmp_ind:tmp_ind + n_fk] += stack_up
                    gradient[:, :, :, tmp_ind:tmp_ind + n_fk] += stack_upp

                    stack_up = np.zeros(
                        (self.n_pots, self.natoms, 3, n_g, n_fj*n_fk)
                    )

                    stack_upp = np.zeros(
                        (self.n_pots, self.natoms, 3, n_g, n_fj*n_fk)
                    )

                    for l in range(n_g):
                        sample_indices = indices_tuple['g_indices'][l]

                        stack_up[:, :, :, l, :] = up_contrib[:,:,:,sample_indices]
                        stack_upp[:, :, :, l, :] = upp_contrib[:,:,:,sample_indices]

                    stack_up = np.einsum('pzakt,pt->pzak', stack_up, coeffs_for_g)
                    stack_upp = np.einsum('pzakt,pt->pzak', stack_upp,coeffs_for_g)

                    tmp_ind = ffg_indices[self.ntypes + g_idx]
                    gradient[:, :, :, tmp_ind:tmp_ind + n_g] += stack_up
                    gradient[:, :, :, tmp_ind:tmp_ind + n_g] += stack_upp

                ffg_gradients()

        # U gradient terms

        for i, (indices,u) in enumerate(zip(tmp_U_indices, self.us)):
            tmp_U_indices.append((grad_index, grad_index + y.shape[1]))
            start, stop = indices

            u_term = np.einsum('zk,paiz->piak', u.structure_vectors['deriv'][0],
                        embedding_forces)

            gradient[:, :, :, start:stop] += u_term

        return gradient

    def build_ffg_grad_index_list(self, grad_index, f_pvecs, g_pvecs):
        """A helper function to simplify indexing the ffg parts of the gradient"""

        tmp_index = grad_index
        ffg_indices = [grad_index]

        for y_fj in f_pvecs:
            ffg_indices.append(tmp_index + y_fj.shape[1])
            tmp_index += y_fj.shape[1]

        for y_g in g_pvecs:
            ffg_indices.append(tmp_index + y_g.shape[1])
            tmp_index += y_g.shape[1]

        return ffg_indices

# TODO: replace with JIT outer_prod_simple
def my_outer_prod(y_fj, y_fk, y_g):
    cart1 = np.einsum("ij,ik->ijk", y_fj, y_fk)
    cart1 = cart1.reshape((cart1.shape[0], cart1.shape[1]*cart1.shape[2]))

    cart2 = np.einsum("ij,ik->ijk", cart1, y_g)

    cart_y = cart2.reshape((cart2.shape[0], cart2.shape[1]*cart2.shape[2]))

    return cart_y.ravel()

# @profile
def main():
    np.random.seed(42)
    import src.meam
    from tests.testPotentials import get_random_pots
    from tests.testStructs import allstructs

    pot = get_random_pots(1)['meams'][0]

    x_pvec, y_pvec, indices = src.meam.splines_to_pvec(pot.splines)

    def fd_gradient_eval(y_pvec, worker, type, h=1e-8):
        N = y_pvec.ravel().shape[0]

        cd_points = np.array([y_pvec] * N*2)

        for l in range(N):
            cd_points[2*l, l] += h
            cd_points[2*l+1, l] -= h

        if type == 'energy':
            cd_evaluated = worker.compute_energy(np.array(cd_points))
            fd_gradient = np.zeros(N)
        elif type == 'forces':
            cd_evaluated = worker.compute_forces(np.array(cd_points))
            fd_gradient = np.zeros((worker.natoms, 3, worker.len_param_vec))

        for l in range(N):
            if type == 'energy': fd_gradient[l] = \
                (cd_evaluated[2*l] - cd_evaluated[2*l+1]) / h / 2

            elif type == 'forces': fd_gradient[:, :, l] = \
                (cd_evaluated[2*l] - cd_evaluated[2*l+1]) / h / 2

        return fd_gradient

    import pickle
    import os

    # test_name = 'bulk_vac_rhombo_type1'
    # test_name = '8_atoms'
    # allstructs = {test_name:allstructs[test_name]}

    with open("grad_accuracy_normed_final.dat", 'w') as accuracy_outfile:
        with open("grad_time_normed_final.dat", 'w') as time_outfile:

            accuracy_outfile.write("name e_diff f_diff\n")
            time_outfile.write("name e_speedup e_w_time e_fd_time f_speedup f_w_time f_fd_time\n")
            for name,atoms in allstructs.items():
                print(name, end="")
                print()

                # if os.path.isfile('data/workers/' + name + '.pkl'):
                if False:
                    print(" -- Loading file", end="")
                    worker = pickle.load(open('data/workers/' + name + '.pkl', 'rb'))
                    print()
                else:
                    worker = Worker(atoms, x_pvec, indices, pot.types)
                    # pickle.dump(worker, open('data/workers/' + name + '.pkl', 'wb'))

                final_e_max = 0
                final_f_max = 0

                for phi in worker.phis:
                    e_max = np.max(phi.structure_vectors['energy'])
                    f_max = np.max(phi.structure_vectors['forces'])

                    if e_max > final_e_max: final_e_max = e_max
                    if f_max > final_f_max: final_f_max = f_max

                for rho in worker.rhos:
                    e_max = np.max(rho.structure_vectors['energy'])
                    f_max = np.max(rho.structure_vectors['forces'])

                    if e_max > final_e_max: final_e_max = e_max
                    if f_max > final_f_max: final_f_max = f_max

                for f in worker.fs:
                    e_max = np.max(f.structure_vectors['energy'])
                    f_max = np.max(f.structure_vectors['forces'])

                    if e_max > final_e_max: final_e_max = e_max
                    if f_max > final_f_max: final_f_max = f_max

                for g in worker.gs:
                    e_max = np.max(g.structure_vectors['energy'])
                    f_max = np.max(g.structure_vectors['forces'])

                    if e_max > final_e_max: final_e_max = e_max
                    if f_max > final_f_max: final_f_max = f_max

                for i in range(500):
                    start_fd_e = time.time()
                    fd_grad_e = fd_gradient_eval(y_pvec, worker, 'energy')
                    fd_e_time = time.time() - start_fd_e

                    start_fd_f = time.time()
                    fd_grad_f = fd_gradient_eval(y_pvec, worker, 'forces')
                    fd_f_time = time.time() - start_fd_f

                    start_w_e = time.time()
                    w_grad_e = worker.energy_gradient_wrt_pvec(y_pvec)
                    w_e_time = time.time() - start_w_e

                    worker.compute_energy(y_pvec)

                    start_w_f = time.time()
                    w_grad_f = worker.forces_gradient_wrt_pvec(y_pvec)
                    w_f_time = time.time() - start_w_f

                    worker.compute_forces(y_pvec)

                    diff_e = np.max(np.abs(fd_grad_e - w_grad_e))
                    diff_f = np.max(np.abs(fd_grad_f - w_grad_f))

                    for u in worker.us:
                        e_max = np.max(u.structure_vectors['energy'])

                        if e_max > final_e_max: final_e_max = e_max

                    e_speedup = fd_e_time / w_e_time
                    f_speedup = fd_f_time / w_f_time

                    accuracy_outfile.write(name+ ' ' +str(diff_e/final_e_max) +
                                           ' ' + str(diff_f/final_f_max) + "\n")

                    time_outfile.write(name + ' ' + str(e_speedup) + ' ' +
                                       str(w_e_time) + ' ' + str(fd_e_time) + ' ' +
                                       str(f_speedup) + ' ' + str(w_f_time) + ' ' +
                                       str(fd_f_time) + "\n")

                if (diff_e > 1e-5) or (diff_f > 1e-5):
                    print('\tDANGER, THIS IS LARGE ERROR')

                print(diff_e / final_e_max)
                print(diff_f / final_f_max)

if __name__ == "__main__":
    main()<|MERGE_RESOLUTION|>--- conflicted
+++ resolved
@@ -392,13 +392,8 @@
         # Embedding terms
         ni = self.compute_ni(rho_pvecs, f_pvecs, g_pvecs)
 
-<<<<<<< HEAD
-        tmp_eng, ni_sorted = self.embedding_energy(ni, u_pvecs, u_ranges)
-        logging.info("embedding: {0}".format(tmp_eng))
-=======
         # tmp_eng, ni_sorted = self.embedding_energy(ni, u_pvecs, u_ranges)
         tmp_eng = self.embedding_energy(ni, u_pvecs, u_ranges)
->>>>>>> dd883e38
         energy += tmp_eng
 
         logging.info("total energy: {0}".format(energy))
