--- conflicted
+++ resolved
@@ -4,7 +4,6 @@
 import numpy as np
 from mpi4py import MPI
 # from src.ga import ga
-from src.mcmc import mcmc
 from src.sa import sa
 from src.ga import ga
 from src.sgd import sgd
@@ -173,7 +172,7 @@
                 print("f_indices:", f_indices)
                 print()
                 print("g_indices:", g_indices)
-                print(flush=True)
+                print()
 
                 template = Template(
                     pvec_len=len(knot_values),
@@ -203,11 +202,7 @@
         'NUM_STRUCTS', 'POP_SIZE', 'GA_NSTEPS', 'LMIN_FREQ',
         'INIT_NSTEPS', 'LMIN_NSTEPS', 'FINAL_NSTEPS', 'CHECKPOINT_FREQ',
         'SA_NSTEPS', 'RESCALE_FREQ', 'RESCALE_STOP_STEP', 'U_NSTEPS',
-<<<<<<< HEAD
-        'MCMC_BLOCK_SIZE', 'SHIFT_FREQ'
-=======
         'MCMC_BLOCK_SIZE', 'SGD_NSTEPS', 'SGD_BATCH_SIZE'
->>>>>>> d3701b82
     ]
 
     float_params = [
@@ -216,8 +211,7 @@
     ]
 
     bool_params = [
-        'RUN_NEW_GA', 'DO_LMIN', 'DEBUG', 'DO_RESCALE', 'OVERWRITE_OLD_FILES',
-        'DO_SHIFT'
+        'RUN_NEW_GA', 'DO_LMIN', 'DEBUG', 'DO_RESCALE', 'OVERWRITE_OLD_FILES'
     ]
 
     for key, val in parameters.items():
@@ -296,16 +290,11 @@
         if is_master:
             print("Running SA", flush=True)
             print()
-<<<<<<< HEAD
-        # sa(parameters, template)
-        mcmc(parameters, template)
-=======
         sa(parameters, database, template, is_manager, manager, manager_comm)
     elif parameters['OPT_TYPE'] == 'SGD':
         if is_master:
             print("Running SGD", flush=True)
         sgd(parameters, database, template, is_manager, manager, manager_comm)
->>>>>>> d3701b82
     else:
         if is_master:
             kill_and_write("Invalid optimization type (OPT_TYPE)")
