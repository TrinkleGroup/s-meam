"""Helper functions for reading/writing/manipulating LAMMPS input/output to be
used for spline-MEAM potential fitting

Author: Josh Vita, University of Illinois at Urbana-Champaign
Date:   8/14/17"""

import numpy as np
import glob
import ase.io

from ase import Atoms
from scipy.interpolate import CubicSpline

# LAMMPS atom_style data file formats
STYLE_FORMATS = {'atomic':'%d %d %f %f %f', 'charge':'%d %d %f %f %f %f',
        'full':'%d %d %d %f %f %f %f'}

def read_spline_meam(fname):
    """Builds MEAM potential using spline information from the given file
    
    Args:
        fname (str):
            the name of the input file
        
    Returns:
        knot_x_indices (np.arr):
            ordered list of x-coordinates of all knots

        knot_y_indices (np.arr):
            ordered list of y-coordinates of all knots

        indices (list):
            list of indices deliminating groups of splines
    """

    try:
        f = open(fname, 'r')

        f.readline()                    # Remove header
        temp = f.readline().split()     # 'meam/spline ...' line
        types = temp[2:]
        ntypes = len(types)

        nsplines = ntypes*(ntypes+4)    # Based on how fxns in MEAM are defined

        # Calculate the number of splines for phi/g each
        nphi = (ntypes + 1) * ntypes / 2

        # Build all splines; separate into different types later
        knot_x_points   = []
        knot_y_points   = []
        knot_y2         = []
        indices         = [] # tracks ends of phi, rho, u, ,f, g groups
        all_d0          = []
        all_dN          = []
        idx             = 0

        for i in range(nsplines):

            f.readline()                # throwaway 'spline3eq' line
            nknots  = int(f.readline())
            idx     += nknots
            if i < nsplines - 1: indices.append(idx)

            d0, dN = [float(el) for el in f.readline().split()]
            all_d0.append(d0); all_dN.append(dN)
            # TODO: do we need to keep d0, dN? also, move this all to worker.py

            for j in range(nknots):
                x,y,y2 = [np.float(el) for el in f.readline().split()]
                knot_x_points.append(x)
                knot_y_points.append(y)
                knot_y2.append(y2)

    except IOError as error:
        raise IOError("Could not open potential file: {0}".format(fname))

    return knot_x_points, knot_y_points, y2, indices, all_d0, all_dN

def read_data(fname, style):
    """Reads in atomic information from a LAMMPS data file, where the
    information in the data file is written with atom_style 'style'

    Args:
        fname (str):
            the name of the input file
        style (str):
            LAMMPS atom_style in input file

    Returns:
        data (np.arr):
            atomic information in atom_style style"""

    headerSize = 0
    with open(fname, 'r') as f:
        line = " "

        while line and ('Atoms' not in line):
            headerSize += 1
            line = f.readline()

        headerSize += 1 # Catches blank line after 'Atoms' OR first comment line

    return np.genfromtxt(fname, skip_header=headerSize)

def write_spline_meam(fname, knots_x, knots_y, all_d0, all_dN, indices, types):
    """Writes to a LAMMPS style spline meam file

    Args:
        fname (str):
            output file         fname = 'TiO.meam.spline'

        knot_x, knot_y, indices = lammpsTools.read_spline_meam(fname)

        splines_x = np.split(knot_x, indices)
        lens = [len(splines_x[i]) for i in range(len(splines_x))]
name
        knots_x (np.arr):
            large 1D array of knot x positions
        knots_y (np.arr):\
            large 1D array of knot y positions
        all_d0 (np.arr):
            first derivatives at first knot point for all splines
        all_dN (np.arr):
            first derivatives at last knot point for all splines
        indices (list):
            list of integers deliminating the knots for each spline
        types (list):
            list of atomic elements in system (e.g. ['H', 'He']

    Returns:
        None; output is a data file with name fname"""

    splines_x = np.split(knots_x, indices)
    splines_y = np.split(knots_y, indices)

    ntypes = len(types)
    nphi = (ntypes + 1) * ntypes / 2

    with open(fname, 'w') as f:
        # Write header lines
        f.write("# meam/spline potential parameter file produced by Python\n")
        f.write("meam/spline %d %s\n" % (ntypes, " ".join(types)))

        def write_spline(s):

            # Write additional spline info
            nknots = len(s.x)
            knotsx = s.x              # x-pos of knots
            knotsy = s(knotsx)             # y-pos of knots
            knotsy2 = s(knotsx,2)          # second derivative at knots
            f.write("spline3eq\n")
            f.write("%d\n" % nknots)

            der = s(knotsx,1)
            # d0 = der[0]; dN = der[nknots-1]
            d0 = der[0]; dN = der[nknots-1]
            #f.write("%.16f %.16f\n" % (d0,dN))

            # TODO: need to ensure precision isn't changed between read/write

            str1 = ("%.16f" % d0).rstrip('0').rstrip('.')
            str2 = ("%.16f" % dN).rstrip('0').rstrip('.')
            f.write(str1 + ' ' + str2 + '\n')

            # Write knot info
            for i in range(nknots):
                str1 = ("%.16f" % knotsx[i]).rstrip('0').rstrip('.')
                str2 = ("%.16f" % knotsy[i]).rstrip('0').rstrip('.')
                str3 = ("%.16f" % knotsy2[i]).rstrip('0').rstrip('.')
                f.write(str1 + ' ' + str2 + ' ' + str3 + '\n')

        for i in range(len(splines_x)):
            x = splines_x[i]
            y = splines_y[i]

            if (i < nphi+ntypes) or ((i > nphi+2*ntypes) and (i<nphi+3*ntypes)):
                bc_type = ((1,all_d0[i]), (1,all_dN[i]))
            else:
                bc_type = 'natural'

            s = CubicSpline(x,y,bc_type=bc_type)
            # s = CubicSpline(x,y,bc_type=((1,0),(1,0)))

            write_spline(s)

def read_box_data(fname, tilt):
    """Reads in simulation box information from a LAMMPS data file.
    
    Args:
        fname (str):
            the name of the input file
        filt (bool):
            True if a tilt factor line should be read
        
    Returns:
        dims (tuple):
            tuple of (lo,hi) for each dimension
        tlt (tuple):
            xy,xz,yz"""

    with open(fname, 'r') as f:
        line = f.readline()

        xs = False; ys = False; zs = False

        # Loop until all three dimensions have been read in
        while ((not xs) or (not ys) or (not zs)):
            if 'xlo' in line:
                temp = line.split()
                xlo, xhi = temp[0:2]
                xlo = float(xlo); xhi = float(xhi)
                xs = True
            elif 'ylo' in line:
                temp = line.split()
                ylo, yhi = temp[0:2]
                ylo = float(ylo); yhi = float(yhi)
                ys = True
            elif 'zlo' in line:
                temp = line.split()
                zlo, zhi = temp[0:2]
                zlo = float(zlo); zhi = float(zhi)
                zs = True

            line = f.readline()

        # Read tilt factors if needed
        # TODO: Infinite looping if orthogonal box
        if tilt:
            tlt = None

            while not tlt:
                if 'xy' in line:
                    temp = line.split()
                    xy, xz, yz = temp[0:3]
                    xy = float(xy); xz = float(xz); yz = float(yz)
                    tlt = (xy,xz,yz)

                line = f.readline()

    dims = ((xlo,xhi), (ylo,yhi), (zlo,zhi))

    if tilt:
        return dims, tlt
    else:
        return dims

def atoms_from_file(fname, types, fmt='lammps-data', style='atomic', pbc=True):
    """Wrapper for ase.io.read() function that also sets chemical symbols.
    Creates an ASE Atoms object using the positions and types from a LAMMPS
    data file.
    
    Args:
        fname (str):
            the name of the input file
        types (list):
            a list of strings specifying atom types; should be ordered to match
            LAMMPS types (e.g. LAMMPS type 1 == 'Ti', type 2 == 'Au')
        fmt (str):
            ASE data file format. Default 'lammps-data'
        style (str):
            LAMMPS atom_style. Default 'atomic'
        pbc (bool):
            Boolean or len()==3 list of booleans defining periodic boundary
            conditions along each cell basis vector
                    
    Returns:
        atoms (Atoms):
            collection of atoms"""

    # TODO: use **kwargs, like in ase.io.read()
    atoms = ase.io.read(fname, format=fmt, style=style)
    atoms.set_tags(range(1,len(atoms)+1))
    atoms.set_chemical_symbols([types[i-1] for i in atoms.get_atomic_numbers()])
    atoms.set_pbc(pbc)

    return atoms

def atoms_to_LAMMPS_file(fname, atoms):
    """Writes atoms to a LAMMPS style data file. Assumes box starts at origin"""

    if not atoms.get_cell().any():
        raise AttributeError("Must specify cell size")

    types = atoms.get_chemical_symbols()
    types_idx = range(1, len(types)+1)
    p = atoms.positions

    # Converts cell vectors to LAMMPS format
    a,b,c = atoms.get_cell()
    x = a[0]; y = b[1]; z = c[2]
    xy = b[0]; xz = c[0]; yz = c[1]

    with open(fname, 'w') as f:
        f.write('Written using lammpsTools.py\n\n')

        f.write('%d atoms\n' % len(atoms))
        f.write('%d atom types\n\n' % len(set(types)))

        f.write("0.0 %.16f xlo xhi\n" % x)
        f.write("0.0 %.16f ylo yhi\n" % y)
        f.write("0.0 %.16f zlo zhi\n" % z)
        f.write("%.16f %.16f %.16f xy xz yz\n\n" % (xy,xz,yz))

        f.write("Atoms\n\n")

        for i in range(len(types_idx)):
            f.write("%d %d %.16f %.16f %.16f\n" % (i+1,\
                symbol_to_type(types[i],list(set(types))),p[i][0],p[i][1],
                                                   p[i][2]))

def read_forces(fname):
    """Reads in the atomic forces from a file with the following format:
    <file name>
    w1 Fx1 Fy1 Fz1
    w2 Fx2 Fy2 Fz2
    .
    .
    .
    
    where each row is the force on the respective atom and w_i is the force
    weight used for potential fitting, either 0 or 1 determined by the cutoff
    potential.

    Args:
        fname   -   (str) the name of the input file

    Returns:
        w       -   (np.arr) Nx1 weighting vector
        data    -   (np.arr) Nx3 array of force vectors
    """

    data = np.genfromtxt(fname, skip_header=1)

    return data[:,0], data[:,1:]    # w, data

def symbol_to_type(symbol, types):
    """Returns the numerical atom type, given its chemical symbol
    
    Args:
        symbol (str):
            Elemental symbol
        types (list):
            Ordered list of chemical symbols to search
            
    Returns:
        LAMMPS style atom type
        
        e.g. for ['Ti', 'O'], symbol_to_type('Ti',types) returns 1"""

    try:
<<<<<<< HEAD
        # return np.where(np.array(types)==symbol)[0][0] + 1
        return types.index(symbol) + 1
=======
        return types.index(symbol)+1
>>>>>>> afa266e2
    except (IndexError):
        raise ValueError('Atom type could not be found in the given set of '
                         'types')

def main():

    allFiles = glob.glob('./Database-Structures/crowd_*.Ti')
    allFiles = ['Database-Structures/force_crowd.Ti']

    types = ['Ti', 'O']
    
    for f in allFiles:
        w,d = read_forces(f)
        print(w)
        print(d)

if __name__ == '__main__':
    main()<|MERGE_RESOLUTION|>--- conflicted
+++ resolved
@@ -349,12 +349,7 @@
         e.g. for ['Ti', 'O'], symbol_to_type('Ti',types) returns 1"""
 
     try:
-<<<<<<< HEAD
-        # return np.where(np.array(types)==symbol)[0][0] + 1
-        return types.index(symbol) + 1
-=======
         return types.index(symbol)+1
->>>>>>> afa266e2
     except (IndexError):
         raise ValueError('Atom type could not be found in the given set of '
                          'types')
